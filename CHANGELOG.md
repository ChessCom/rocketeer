# CHANGELOG

<<<<<<< HEAD
Rocketeer follows the [Semantic Versioning 2.0](http://semver.org/spec/v2.0.0.html) spec.

## [3.0.0] - Unreleased

### Added
- Added `rollback.after` event listener to Notifier plugins
- Added `shared_dependencies` option to `Dependencies` task to automatically share dependencies between releases
- Added `StepsBuilder::addStep(callable, arguments)` allowing to pass closures to the StepsBuilder
- Added a `rocketeer selfupdate` command to update to the latest stable version
- Added ability for plugins to register additional commands via `AbstractPlugin::onConsole`
- Added ability to configure credentials more in depth: which are always prompted or not, which are saved, etc.
- Added ability to configure tasks via `Rocketeer::configure('task', ['option' => 'value'])`
- Added ability to configure the application's path (in case it's not where Rocketeer is being run in)
- Added ability to define roles for servers and tasks, to allow tasks to only be executed on servers having a certain role
- Added ability to disable certain strategies by setting them to `null`
- Added ability to pass allowed servers via flag (eg. `deploy --on="production" --server="1"`)
- Added ability to specify what to tag the next release as via the `--release="/[0-9]{14}/"` flag
- Added ability to tail remote files via `$task->task(file, continuous)`
- Added ability to use **Mercurial** as an SCM option
- Added ability to use relative symlinks
- Added motivational message when deploying on fridays

### Changed
- Logs now always display username and connection handle of all entries
- [Psysh](http://psysh.org/) is now used for `rocketeer tinker` instead of Boris
- Servers are now displayed as their hostname instead of their index on multiserver connections (ie. `production/staging.foobar.com` instead of `production/0`)
- Status and progress messages are now logged also
=======
2.0.6 - 2015-02-12
------------------

### Fixed
- Fixed an issue when updating an application with SVN
- Fixed incorrect version in generated PHAR

2.0.5 - 2015-02-11
------------------
>>>>>>> 390f05ca

### Fixed
- Fixed an infinite loop issue on Windows
- Fixed an issue when updating an application with SVN
- Fixed an issue where events would sometimes not fire when passing a stage/connection
- Fixed an issue where hidden inputs wouldn't work on Windows using the PHAR
- Fixed an issue where local tasks wouldn't execute in the correct directories
- Fixed an issue where Rocketeer would trust the releases present on one server to deploy to all the other ones
- Fixed an issue where setting a strategy to `''` to skip it would crash
- Fixed an issue where using `hostname:port` would fail with the Rsync strategy
- Fixed HHVM support

## [2.0.5] - 2015-02-11

### Fixed
- Fixed an issue where trying to use an invalid connection would just fallback silently to the default one
- Fixed an issue where polyglot strategies would keep running after one of their child failed
- Fixed an issue where the logs filename would get recomputed every call
- Fixed a missing dependency in generated PHARs
- Fixed paths defined in `paths.php` sometimes being ignored
- Fixed an issue where jobs would use the wrong server on multiserver connections
- Fixed an issue with symlinks on non-GNU/Linux OSes

## [2.0.4] - 2014-12-08

### Changed
- Better way to get SVN revision (doesn't require auth anymore)
- Releases are now also pruned from the `states.json` file when cleaning up
- Running with debug verbosity (`-vvv`) now outputs *all* commands being executed (some were hidden)

### Fixed
- Fixed loading of strategies in `.rocketeer/strategies`
- Fixed polyglot strategies considered failures if non executable
- Fixed for alternative `which` responses being considered paths
- Fixed incorrect replacing of slashs and backslashes outside of paths
- Fixed ability to pass an unexisting release to the Rollback task
- Fixed a bug where using SVN would cause Rocketeer to execute empty commands during cloning
- Fixed an issue where binaries paths would be shared between connections

## [2.0.3] - 2014-11-12

### Fixed
- Fixed symlink overwrite issue

## [2.0.2] - 2014-11-07

### Added
- Added back the ability to define custom paths in `paths.php` and reference them via `{key}`

### Changed
- Better way to operate around symlinks
- The `passphrase` credential is now asked secretely

### Fixed
- Fixed a bug where credentials were passed twice to SVN checkout (once in the URL, once via options)
- Fixed custom tasks not being properly bound to container
- Fixed a bug in the `plugin:publish` command
- Fixed a bug where plugins installed globally wouldn't be found by Rocketeer
- Fixed the `no-clear` option name not being recognized during `update`
- Fixed some issues with SVN credentials
- Fixed a bug where multiserver connections would share some credentials instead of using their own

## [2.0.1] - 2014-10-25

### Added
- Added ability to pass the branch/tag/commit to deploy via `--branch` or `-B`
- Added ability to declare tasks fluently via `Rocketeer::task('name')->description('description')->does(string|array|Closure)`
- Added `no-cache` option to `rocketeer update` to not clear the cache on update

### Fixed
- Fixed a bug where ignition wouldn't work from the PHAR archive
- Fixed a missing dependency registered as a dev-dependency
- Fixed strictness of `which` system that would fail on some binaries
- Fixed a bug where events would never be registered when using only `hooks.php` with one connection/stage

## [2.0.0] - 2014-09-17

### Added
- Added ability to run tasks in parallel via the `--parallel` flag (or `-P`)
- Added ability to have multiple servers for one connection, just define them in a `servers` array in your connection, each entry being an usual connection credentials array
- Added support for defining contextual configurations in files (`.rocketeer/connections/{connection}/scm.php`, same for stages)
- Core tasks (Deploy, Check, Test, Migrate) now use a module system called Strategies
- Added a `Sync` DeployStrategy in addition to `Clone` and `Copy` that uses rsync to create a new release
- Added static helper `Rocketeer::getDetectedStage` to get the stage Rocketeer think's he's in on the server (for environment mappings)
- Added support for checking of HHVM extensions
- Added `Task::upload(file, destination)` to upload files to remote, destination can be null and the basename of the file would then be used

### Changed
- Output now lists which tasks were fired by which task/events, how long they should take, in a tree-like format that clarifies tasks and subtasks
- For breaking changes, see the [Upgrade Path](http://rocketeer.autopergamene.eu/#/docs/III-Further/Upgrade-Path)

### Fixed
- Fixed the `Copy` strategy
- Fixed a bug where registered events in `hooks` would make the notifier plugins fail
- Fixed a bug where `rocketeer current` would fail to find the related task
- Fixed a bug where Artisan wouldn't be found even if at the default location
- Fixed a bug where ignition would fail when the default connection isn't `production`
- Fixed a bug where logs would be misplaced
- Fixed a bug where tasks and events weren't properly loaded in Laravel
- Fixed a bug where releases would be asked to the server at each command, slowing down deployments
- Fixed a bug where events wouldn't be properly rebooted when using connections other than the default ones
- Fixed a bug where Rocketeer would ask for credentials again after switching connection

## [1.2.2] - 2014-06-05

### Added
- Added ability to disable composer completely
- Added support for ssh-agent for secure connections

### Changed
- The Notifier plugin module now has a hook for before and after deployment

### Fixed
- Fixed a bug that prevented the `--seed` option from working
- Fixed a bug when getting the user's home folder on Windows
- Fixed a bug where Composer-related tasks would be run even without a `composer.json` is found
- Fixed some compatibility issue with Laravel 4.2

## [1.2.1] - 2014-03-31

### Changed
- Split `remote/application_name` in `config/application_name` and `remote/app_directory` to allow contextual application folder name
- The `composer self-update` command is now commented out by default

### Fixed
- Fixed a bug where `composer install` wouldn't return the proper status code and would cancel deployment
- Fixed a bug where empty arrays wouldn't override defaults in the configuration
- Fixed path to home folder not being properly found in Windows environment

## [1.2.0] - 2014-03-08

### Added
- Added various SSH task-running helpers such as `Rocketeer::task(taskname, task)`
- Rocketeer now has a `copy` strategy that copies the previous release instead of cloning a new one on deploy
- Composer execution is now configurable via a callback
- Added an option to disable recursive git clone (submodules)
- Releases are now sorted by date when printed out in `rollback` and `current`

### Fixed
- Fixed a bug when running Setup would cancel the `--stage` option
- Fixed a bug where contextual options weren't properly merged with default ones

## [1.1.2] - 2014-02-12

### Added
- Added a `Rocketeer\Plugins\Notifier` class to easily add third-party deployment notification plugins

### Fixed
- Fixed a bug where the custom tasks/events file/folders might not exist

## [1.1.1] - 2014-02-08

### Fixed
- Fixed a bug where the `before` event if halting wouldn't cancel the Task firing
- Fixed a bug where some calls to the facade would crash in `tasks.php`

## [1.1.0] - 2014-02-08

### Added
- Events can now cancel the queue by returning false or returning `$task->halt(error)`
- Rocketeer now logs its output and commands
- Releases are now marked as completed or halted to avoid rollback to releases that errored
- Rocketeer will now automatically load `.rocketeer/tasks.php`/`.rocketeer/events.php` _or_ the contents of `.rocketeer/tasks`/`.rocketeer/events` if they're folders
- Hash is now computed with the actual configuration instead of the modification times to avoid unecessary reflushes
- Check task now uses the PHP version required in your `composer.json` file if the latter exists

### Fixed
- Use the server's time to timestamp releases instead of the local time
- Fixed a bug where incorrect current release would be returned for multi-servers setups

## [1.0.0] - 2014-01-13

### Added
- Rocketeer is now available as a [standalone PHAR](http://rocketeer.autopergamene.eu/versions/rocketeer.phar)
- Revamped plugin system
- Rocketeer hooks now use `illuminate/event` system, and can fire events during tasks (instead of just before and after)
- Permissions setting is now set in a callback to allow custom permissions routines
- Rocketeer now looks into `~/.ssh` by default for keys instead of asking
- Added the `--clean-all` flag to the `Cleanup` task to prune all but the latest release
- Deployments file is now cleared when the config files are changed
- Added an option to disable shallow clone as it caused some problems on some servers

### Deprecated
- Configuration is now split in multiple files, you'll need to redeploy the configuration files

### Fixed
- Fixed a bug where `CurrentRelease` wouldn't show any release with an empty/fresh deployments file
- Fixed some multiconnections related bugs
- Fixed some minor behaviors that were causing `--pretend` and/or `--verbose` to not output SCM commands

## [0.9.0] - 2013-11-15

### Added
- Rocketeer now supports SVN
- Rocketeer now has a [Campfire plugin](https://github.com/Anahkiasen/rocketeer-campfire)
- Added option to manually set remote variables when encountering problems
- Added keyphrase support

## [0.8.0] - 2013-10-19

### Added
- Rocketeer can now have specific configurations for stages and connections
- Better handling of multiple connections
- Added facade shortcuts `Rocketeer::execute(Task)` and `Rocketeer::on(connection[s], Task)` to execute commands on the remote servers
- Added the `--list` flag on the `rollback` command to show a list of available releases and pick one to rollback to
- Added the `--on` flag to all commands to specify which connections the task should be executed on (ex. `production`, `staging,production`)
- Added `deploy:flush` to clear Rocketeer's cache of credentials

## [0.7.0] - 2013-08-16

### Added
- Rocketeer can now work outside of Laravel
- Better handling of SSH keys
- Permissions are now entirely configurable
- Rocketeer now prompts for confirmation before executing the Teardown task
- Allow the use of patterns in shared folders
- Rocketeer now prompts for binaries it can't find (composer, phpunit, etc)

### Changed
- Share `sessions` folder by default

## [0.6.5] - 2013-07-29

### Added
- Make Rocketeer prompt for both server and SCM credentials if they're not stored
- `artisan deploy` now deploys the project if the `--version` flat is not passed
- Make Rocketeer forget invalid credentials provided by prompt

### Fixed
- Fix a bug where incorrect SCM urls would be generated

## [0.6.4] - 2013-07-16

### Added
- Make the output of commands in realtime when `--verbose` instead of when the command is done

### Changed
- Reverse sluggification of application name

### Fixed
- Fix a bug where custom Task classes would be analyzed as string commands
- Fix Rocketeeer not taking into account custom paths to **app/**, **storage/**, **public/** etc.

## [0.6.3] - 2013-07-11

### Changed
- Application name is now always sluggified as a security

### Fixed
- Fix a bug where the Check task would fail on pretend mode
- Fix a bug where invalid directory separators would get cached and used

## [0.6.2] - 2013-07-11

### Added
- Make the Check task check for the remote presence of the configured SCM

### Fixed
- Fix Rocketeer not being able to use a `composer.phar` on the server

## [0.6.1] - 2013-07-10

### Fixed
- Fixed a bug where the configured user would not have the rights to set permissions

## [0.6.0] - 2013-07-06

### Added
- Added multistage strategy
- Added compatibility to Laravel 4.0
- Split Git from the SCM implementation (**requires a config update**)

### Changed
- Migrations are now under a `--migrate` flag
- Releases are now named as `YmdHis` instead of `time()`
- If the `scm.branch` option is empty, Rocketeer will now use the current Git branch

### Fixed
- Fixed a delay where the `current` symlink would get updated before the complete end of the deploy
- Fixed errors with Git and Composer not canceling deploy
- Fixed some compatibility problems with Windows
- Fixed a bug where string tasks would not be run in latest release folder
- Fixed Apache username and group using `www-data` by default

## [0.5.0] - 2013-07-01

### Added
- Added a `deploy:update` task that updates the remote server without doing a new release
- Added a `deploy:test` to run the tests on the server
- Rocketeer can now prompt for Git credentials if you don't want to store them in the config
- The `deploy:check` command now checks PHP extensions for the cache/database/session drivers you set
- Rocketeer now share logs by default between releases
- Added ability to specify an array of Tasks in Rocketeer::before|after
- Added a `$silent` flag to make a `Task::run` call silent no matter what
- Rocketeer now displays how long the task took

## [0.4.0] - 2013-06-26

### Added
- Added ability to share files and folders between releases
- Added ability to create custom tasks integrated in the CLI
- Added a `deploy:check` Task that checks if the server is ready to receive a Laravel app
- Added `Task::listContents` and `Task::fileExists` helpers
- Added Task helper to run outstanding migrations
- Added `Rocketeer::add` method on the facade to register custom Tasks

### Fixed
- Fixed `Task::runComposer` not taking into account a local `composer.phar`

## [0.3.2] - 2013-06-25

### Fixed
- Fixed wrong tag used in `deploy:cleanup`

## [0.3.1] - 2013-06-24

### Added
- Added `--pretend` flag on all commands to print out a list of the commands that would have been executed instead of running them

## [0.3.0] - 2013-06-24

### Added
- Added `Task::runInFolder` to run tasks in a specific folder
- Added `Task::runForCurrentRelease` Task helper
- Added `Task::runTests` methods to run the PHPUnit tests of the application
- Integrated `Task::runTests` in the `Deploy` task under the `--tests` flag ; failing tests will cancel deploy and rollback

### Fixed
- Fixed a bug where `Task::run` would only return the last line of the command's output

## [0.2.0] - 2013-06-24

### Added
- The core of Rocketeer's actions is now split into a system of Tasks for flexibility
- Added a `Rocketeer` facade to easily add tasks via `before` and `after` (see Tasks docs)

## [0.1.1] - 2013-06-23

### Fixed
- Fixed a bug where the commands would try to connect to the remote hosts on construct
- Fixed `ReleasesManager::getPreviousRelease` returning the wrong release

## 0.1.0 - 2013-06-23

### Added
- Added `deploy:teardown` to remove the application from remote servers
- Added support for the connections defined in the remote config file
- Added `deploy:rollback` and `deploy:current` commands
- Added `deploy:cleanup` command
- Added config file
- Added `deploy:setup` and `deploy:deploy` commands

[3.0.0]: https://github.com/rocketeers/rocketeer/compare/2.0.4...develop
[2.0.5]: https://github.com/rocketeers/rocketeer/compare/2.0.4...2.0.5
[2.0.4]: https://github.com/rocketeers/rocketeer/compare/2.0.3...2.0.4
[2.0.3]: https://github.com/rocketeers/rocketeer/compare/2.0.2...2.0.3
[2.0.2]: https://github.com/rocketeers/rocketeer/compare/2.0.1...2.0.2
[2.0.1]: https://github.com/rocketeers/rocketeer/compare/2.0.0...2.0.1
[2.0.0]: https://github.com/rocketeers/rocketeer/compare/1.2.2...2.0.0
[1.2.2]: https://github.com/rocketeers/rocketeer/compare/1.2.1...1.2.2
[1.2.1]: https://github.com/rocketeers/rocketeer/compare/1.2.0...1.2.1
[1.2.0]: https://github.com/rocketeers/rocketeer/compare/1.1.2...1.2.0
[1.1.2]: https://github.com/rocketeers/rocketeer/compare/1.1.1...1.1.2
[1.1.1]: https://github.com/rocketeers/rocketeer/compare/1.1.0...1.1.1
[1.1.0]: https://github.com/rocketeers/rocketeer/compare/1.0.0...1.1.0
[1.0.0]: https://github.com/rocketeers/rocketeer/compare/0.9.0...1.0.0
[0.9.0]: https://github.com/rocketeers/rocketeer/compare/0.8.0...0.9.0
[0.8.0]: https://github.com/rocketeers/rocketeer/compare/0.7.0...0.8.0
[0.7.0]: https://github.com/rocketeers/rocketeer/compare/0.6.5...0.7.0
[0.6.5]: https://github.com/rocketeers/rocketeer/compare/0.6.4...0.6.5
[0.6.4]: https://github.com/rocketeers/rocketeer/compare/0.6.3...0.6.4
[0.6.3]: https://github.com/rocketeers/rocketeer/compare/0.6.2...0.6.3
[0.6.2]: https://github.com/rocketeers/rocketeer/compare/0.6.1...0.6.2
[0.6.1]: https://github.com/rocketeers/rocketeer/compare/0.6.0...0.6.1
[0.6.0]: https://github.com/rocketeers/rocketeer/compare/0.5.0...0.6.0
[0.5.0]: https://github.com/rocketeers/rocketeer/compare/0.4.0...0.5.0
[0.4.0]: https://github.com/rocketeers/rocketeer/compare/0.3.2...0.4.0
[0.3.2]: https://github.com/rocketeers/rocketeer/compare/0.3.1...0.3.2
[0.3.1]: https://github.com/rocketeers/rocketeer/compare/0.3.0...0.3.1
[0.3.0]: https://github.com/rocketeers/rocketeer/compare/0.2.0...0.3.0
[0.2.0]: https://github.com/rocketeers/rocketeer/compare/0.1.1...0.2.0
[0.1.1]: https://github.com/rocketeers/rocketeer/compare/0.1.0...0.1.1<|MERGE_RESOLUTION|>--- conflicted
+++ resolved
@@ -1,6 +1,5 @@
 # CHANGELOG
 
-<<<<<<< HEAD
 Rocketeer follows the [Semantic Versioning 2.0](http://semver.org/spec/v2.0.0.html) spec.
 
 ## [3.0.0] - Unreleased
@@ -28,17 +27,6 @@
 - [Psysh](http://psysh.org/) is now used for `rocketeer tinker` instead of Boris
 - Servers are now displayed as their hostname instead of their index on multiserver connections (ie. `production/staging.foobar.com` instead of `production/0`)
 - Status and progress messages are now logged also
-=======
-2.0.6 - 2015-02-12
-------------------
-
-### Fixed
-- Fixed an issue when updating an application with SVN
-- Fixed incorrect version in generated PHAR
-
-2.0.5 - 2015-02-11
-------------------
->>>>>>> 390f05ca
 
 ### Fixed
 - Fixed an infinite loop issue on Windows
@@ -50,6 +38,13 @@
 - Fixed an issue where setting a strategy to `''` to skip it would crash
 - Fixed an issue where using `hostname:port` would fail with the Rsync strategy
 - Fixed HHVM support
+
+
+## [2.0.6] - 2015-02-12
+
+### Fixed
+- Fixed an issue when updating an application with SVN
+- Fixed incorrect version in generated PHAR
 
 ## [2.0.5] - 2015-02-11
 
@@ -391,7 +386,8 @@
 - Added config file
 - Added `deploy:setup` and `deploy:deploy` commands
 
-[3.0.0]: https://github.com/rocketeers/rocketeer/compare/2.0.4...develop
+[3.0.0]: https://github.com/rocketeers/rocketeer/compare/2.0.6...develop
+[2.0.6]: https://github.com/rocketeers/rocketeer/compare/2.0.5...2.0.6
 [2.0.5]: https://github.com/rocketeers/rocketeer/compare/2.0.4...2.0.5
 [2.0.4]: https://github.com/rocketeers/rocketeer/compare/2.0.3...2.0.4
 [2.0.3]: https://github.com/rocketeers/rocketeer/compare/2.0.2...2.0.3
