{
  "name": "rocketeers/rocketeer",
  "description": "Rocketeer is a fast and simple deployer for the PHP world",
  "homepage": "http://rocketeer.autopergamene.eu",
  "license": "MIT",
  "keywords": [
    "laravel",
    "deploy",
    "deployment",
    "task",
    "ssh"
  ],
  "authors": [
    {
      "name": "Maxime Fabre",
      "email": "ehtnam6@gmail.com",
      "homepage": "http://autopergamene.eu/en"
    }
  ],
  "require": {
    "php": ">=5.4.0",
    "illuminate/support": "~4.2",
    "illuminate/config": "~4.2",
    "illuminate/console": "~4.2",
    "illuminate/container": "~4.2",
    "illuminate/filesystem": "~4.2",
    "illuminate/events": "~4.2",
    "illuminate/remote": "~4.2",
    "illuminate/log": "~4.2",
    "patchwork/utf8": "~1.1",
<<<<<<< HEAD
    "d11wtq/boris": "~1.0.8",
    "kzykhys/parallel": "dev-master"
=======
    "d11wtq/boris": "~1.0",
    "kzykhys/parallel": "~0.1"
>>>>>>> c3c6e998
  },
  "require-dev": {
    "phpunit/phpunit": "~4.0",
    "mockery/mockery": "~0.9",
    "nesbot/carbon": "~1.4",
    "herrera-io/box": "~1.6",
    "phpseclib/phpseclib": "~0.3",
    "raveren/kint": "~0.9",
    "johnkary/phpunit-speedtrap": "dev-master"
  },
  "repositories": [
    {
      "type": "vcs",
      "url": "git@github.com:tiagobutzke/Parallel.php.git"
    }
  ],
  "suggest": {
    "anahkiasen/rocketeer-campfire": "Campfire plugin to create deployments notifications",
    "anahkiasen/rocketeer-slack": "Slack plugin to create deployments notifications",
    "ext-pcntl": "Allow parallel deployments"
  },
  "bin": [
    "bin/rocketeer"
  ],
  "autoload": {
    "psr-4": {
      "Rocketeer\\": "src/Rocketeer"
    }
  },
  "autoload-dev": {
    "psr-4": {
      "Rocketeer\\": "tests"
    }
  },
  "extra": {
    "branch-alias": {
      "dev-develop": "2.0-dev"
    }
  }
}<|MERGE_RESOLUTION|>--- conflicted
+++ resolved
@@ -28,13 +28,8 @@
     "illuminate/remote": "~4.2",
     "illuminate/log": "~4.2",
     "patchwork/utf8": "~1.1",
-<<<<<<< HEAD
-    "d11wtq/boris": "~1.0.8",
-    "kzykhys/parallel": "dev-master"
-=======
     "d11wtq/boris": "~1.0",
     "kzykhys/parallel": "~0.1"
->>>>>>> c3c6e998
   },
   "require-dev": {
     "phpunit/phpunit": "~4.0",
