--- conflicted
+++ resolved
@@ -7,7 +7,6 @@
  * For the full copyright and license information, please view the LICENSE
  * file that was distributed with this source code.
  */
-
 namespace Rocketeer\Console;
 
 use Illuminate\Console\Application;
@@ -69,31 +68,17 @@
     /**
      * Get current state of the CLI.
      *
-<<<<<<< HEAD
      * @return string[]
      */
     protected function getCurrentState()
     {
-        return array(
+        return [
             'application_name' => $this->laravel['rocketeer.rocketeer']->getApplicationName(),
             'application'      => $this->laravel['rocketeer.paths']->getApplicationPath(),
             'configuration'    => $this->laravel['rocketeer.paths']->getConfigurationPath(),
             'tasks'            => $this->laravel['path.rocketeer.tasks'],
             'events'           => $this->laravel['path.rocketeer.events'],
             'logs'             => $this->laravel['path.rocketeer.logs'],
-        );
-=======
-     * @return array
-     */
-    protected function getCurrentState()
-    {
-        return [
-            'application'   => $this->laravel['rocketeer.rocketeer']->getApplicationName(),
-            'configuration' => $this->laravel['path.rocketeer.config'],
-            'tasks'         => $this->laravel['path.rocketeer.tasks'],
-            'events'        => $this->laravel['path.rocketeer.events'],
-            'logs'          => $this->laravel['path.rocketeer.logs'],
         ];
->>>>>>> 40c344eb
     }
 }