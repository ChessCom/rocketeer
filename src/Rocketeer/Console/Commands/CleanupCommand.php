--- conflicted
+++ resolved
@@ -7,7 +7,6 @@
  * For the full copyright and license information, please view the LICENSE
  * file that was distributed with this source code.
  */
-
 namespace Rocketeer\Console\Commands;
 
 use Symfony\Component\Console\Input\InputOption;
@@ -26,14 +25,8 @@
      */
     protected function getOptions()
     {
-<<<<<<< HEAD
-        return array_merge(parent::getOptions(), array(
-            ['clean-all', null, InputOption::VALUE_NONE, 'Cleans up all non-current releases'],
-        ));
-=======
         return array_merge(parent::getOptions(), [
             ['clean-all', null, InputOption::VALUE_NONE, 'Cleans up all non-current releases'],
         ]);
->>>>>>> 40c344eb
     }
 }