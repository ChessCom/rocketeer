<?php
/*
 * This file is part of Rocketeer
 *
 * (c) Maxime Fabre <ehtnam6@gmail.com>
 *
 * For the full copyright and license information, please view the LICENSE
 * file that was distributed with this source code.
 */

namespace Rocketeer\Console\Commands;

use Symfony\Component\Console\Input\InputArgument;
use Symfony\Component\Console\Input\InputOption;

/**
 * Rollback to the previous release, or to a specific one.
 *
 * @author Maxime Fabre <ehtnam6@gmail.com>
 */
class RollbackCommand extends BaseTaskCommand
{
    /**
     * Get the console command arguments.
     *
     * @return string[][]
     */
    protected function getArguments()
    {
<<<<<<< HEAD
        return array(
            ['release', InputArgument::OPTIONAL, 'The release to rollback to'],
        );
=======
        return [
            ['release', InputArgument::OPTIONAL, 'The release to rollback to'],
        ];
>>>>>>> 40c344eb
    }

    /**
     * Get the console command options.
     *
     * @return array<string[]|array<string|null>>
     */
    protected function getOptions()
    {
<<<<<<< HEAD
        return array_merge(parent::getOptions(), array(
            ['list', 'L', InputOption::VALUE_NONE, 'Shows the available releases to rollback to'],
        ));
=======
        return array_merge(parent::getOptions(), [
            ['list', 'L', InputOption::VALUE_NONE, 'Shows the available releases to rollback to'],
        ]);
>>>>>>> 40c344eb
    }
}<|MERGE_RESOLUTION|>--- conflicted
+++ resolved
@@ -7,7 +7,6 @@
  * For the full copyright and license information, please view the LICENSE
  * file that was distributed with this source code.
  */
-
 namespace Rocketeer\Console\Commands;
 
 use Symfony\Component\Console\Input\InputArgument;
@@ -27,15 +26,9 @@
      */
     protected function getArguments()
     {
-<<<<<<< HEAD
-        return array(
-            ['release', InputArgument::OPTIONAL, 'The release to rollback to'],
-        );
-=======
         return [
             ['release', InputArgument::OPTIONAL, 'The release to rollback to'],
         ];
->>>>>>> 40c344eb
     }
 
     /**
@@ -45,14 +38,8 @@
      */
     protected function getOptions()
     {
-<<<<<<< HEAD
-        return array_merge(parent::getOptions(), array(
-            ['list', 'L', InputOption::VALUE_NONE, 'Shows the available releases to rollback to'],
-        ));
-=======
         return array_merge(parent::getOptions(), [
             ['list', 'L', InputOption::VALUE_NONE, 'Shows the available releases to rollback to'],
         ]);
->>>>>>> 40c344eb
     }
 }