<?php
/*
 * This file is part of Rocketeer
 *
 * (c) Maxime Fabre <ehtnam6@gmail.com>
 *
 * For the full copyright and license information, please view the LICENSE
 * file that was distributed with this source code.
 */

namespace Rocketeer\Services;

use Exception;
use Illuminate\Support\Str;
use Rocketeer\Traits\HasLocator;

/**
 * Locates folders and paths on the server and locally.
 *
 * @author Maxime Fabre <ehtnam6@gmail.com>
 */
class Pathfinder
{
    use HasLocator;

    //////////////////////////////////////////////////////////////////////
    //////////////////////////////// LOCAL ///////////////////////////////
    //////////////////////////////////////////////////////////////////////

    /**
     * Get a configured path.
     *
     * @param string $path
     *
     * @return string
     */
    public function getPath($path)
    {
        return $this->rocketeer->getOption('paths.'.$path);
    }

    /**
     * Get the path to the root folder of the application.
     *
     * @return string
     */
    public function getHomeFolder()
    {
        $rootDirectory = $this->rocketeer->getOption('remote.root_directory');
        $rootDirectory = Str::finish($rootDirectory, '/');
        $appDirectory  = $this->rocketeer->getOption('remote.app_directory') ?: $this->rocketeer->getApplicationName();

        return $rootDirectory.$appDirectory;
    }

    /**
     * Get the default path for the SSH key.
     *
<<<<<<< HEAD
     * @return string
     *
     * @throws Exception
=======
     * @throws Exception
     * @return string
     *
>>>>>>> 40c344eb
     */
    public function getDefaultKeyPath()
    {
        return $this->getUserHomeFolder().'/.ssh/id_rsa';
    }

    /**
     * Get the path to the Rocketeer config folder in the users home.
     *
     * @return string
     */
    public function getRocketeerConfigFolder()
    {
        return $this->getUserHomeFolder().'/.rocketeer';
    }

    /**
     * Get the path to the users home folder.
     *
     * @throws Exception
     *
     * @return string
     */
    public static function getUserHomeFolder()
    {
        // Get home folder if available (Unix)
        if (!empty($_SERVER['HOME'])) {
            return $_SERVER['HOME'];
            // Else use the home drive (Windows)
        } elseif (!empty($_SERVER['HOMEDRIVE']) && !empty($_SERVER['HOMEPATH'])) {
            return $_SERVER['HOMEDRIVE'].$_SERVER['HOMEPATH'];
        } else {
            throw new Exception('Cannot determine user home directory.');
        }
    }

    /**
     * Get the base path.
     *
     * @return string
     */
    public function getBasePath()
    {
        $base = $this->app['path.base'] ? $this->app['path.base'].'/' : '';
        $base = $this->unifySlashes($base);

        return $base;
    }

    /**
<<<<<<< HEAD
     * Get the path to the application.
     *
     * @return string
     */
    public function getApplicationPath()
    {
        $app = $this->getPath('app').'/' ?: $this->getBasePath();
        $app = $this->unifySlashes($app);

        return $app;
    }

    /**
=======
>>>>>>> 40c344eb
     * Get the path to the configuration folder.
     *
     * @return string
     */
    public function getConfigurationPath()
    {
<<<<<<< HEAD
        // Get path to configuration
        $framework     = $this->getFramework();
        $configuration = $framework ? $framework->getConfigurationPath() : $this->app['path.rocketeer.config'];
=======
        // Return path to Laravel configuration
        if ($this->isInsideLaravel()) {
            $configuration = $this->app['path'].'/config/packages/anahkiasen/rocketeer';
        } else {
            $configuration = $this->app['path.rocketeer.config'];
        }
>>>>>>> 40c344eb

        return $this->unifyLocalSlashes($configuration);
    }

    /**
     * Get path to the storage folder.
     *
     * @return string
     */
    public function getStoragePath()
    {
        // If no path is bound, default to the Rocketeer folder
        if (!$this->app->bound('path.storage')) {
            return '.rocketeer';
        }

        // Unify slashes
        $storage = $this->app['path.storage'];
        $storage = $this->unifySlashes($storage);
        $storage = str_replace($this->getBasePath(), null, $storage);

        return $storage;
    }

    //////////////////////////////////////////////////////////////////////
    /////////////////////////////// SERVER ///////////////////////////////
    //////////////////////////////////////////////////////////////////////

    /**
     * Get the path to a folder, taking into account application name and stage.
     *
     * @param string|null $folder
     *
     * @return string
     */
    public function getFolder($folder = null)
    {
        $folder = $this->replacePatterns($folder);

        $base  = $this->getHomeFolder().'/';
<<<<<<< HEAD
        $stage = $this->connections->getCurrentConnection()->stage;
=======
        $stage = $this->connections->getStage();
>>>>>>> 40c344eb
        if ($folder && $stage) {
            $base .= $stage.'/';
        }
        $folder = str_replace($base, null, $folder);

        return $base.$folder;
    }

    //////////////////////////////////////////////////////////////////////
    ////////////////////////////// HELPERS ///////////////////////////////
    //////////////////////////////////////////////////////////////////////

    /**
     * Unify the slashes to the UNIX mode (forward slashes).
     *
     * @param string $path
     *
     * @return string
     */
    public function unifySlashes($path)
    {
        return str_replace('\\', '/', $path);
    }

    /**
     * Unify paths to the local DS.
     *
     * @param string $path
     *
     * @return string
     */
    public function unifyLocalSlashes($path)
    {
        return preg_replace('#(/|\\\)#', DS, $path);
    }

    /**
     * Replace patterns in a folder path.
     *
     * @param string $path
     *
     * @return string
     */
    public function replacePatterns($path)
    {
        $base = $this->getBasePath();

        // Replace folder patterns
        return preg_replace_callback('/\{[a-z\.]+\}/', function ($match) use ($base) {
            $folder = substr($match[0], 1, -1);

            // Replace paths from the container
            if ($this->app->bound($folder)) {
                $path = $this->app->make($folder);

                return str_replace($base, null, $this->unifySlashes($path));
            }

            // Replace paths from configuration
            if ($custom = $this->getPath($folder)) {
                return $custom;
            }

            return false;
        }, $path);
    }
}<|MERGE_RESOLUTION|>--- conflicted
+++ resolved
@@ -7,7 +7,6 @@
  * For the full copyright and license information, please view the LICENSE
  * file that was distributed with this source code.
  */
-
 namespace Rocketeer\Services;
 
 use Exception;
@@ -56,15 +55,9 @@
     /**
      * Get the default path for the SSH key.
      *
-<<<<<<< HEAD
-     * @return string
-     *
      * @throws Exception
-=======
-     * @throws Exception
-     * @return string
-     *
->>>>>>> 40c344eb
+     * @return string
+     *
      */
     public function getDefaultKeyPath()
     {
@@ -115,7 +108,6 @@
     }
 
     /**
-<<<<<<< HEAD
      * Get the path to the application.
      *
      * @return string
@@ -129,26 +121,15 @@
     }
 
     /**
-=======
->>>>>>> 40c344eb
      * Get the path to the configuration folder.
      *
      * @return string
      */
     public function getConfigurationPath()
     {
-<<<<<<< HEAD
         // Get path to configuration
         $framework     = $this->getFramework();
         $configuration = $framework ? $framework->getConfigurationPath() : $this->app['path.rocketeer.config'];
-=======
-        // Return path to Laravel configuration
-        if ($this->isInsideLaravel()) {
-            $configuration = $this->app['path'].'/config/packages/anahkiasen/rocketeer';
-        } else {
-            $configuration = $this->app['path.rocketeer.config'];
-        }
->>>>>>> 40c344eb
 
         return $this->unifyLocalSlashes($configuration);
     }
@@ -189,11 +170,7 @@
         $folder = $this->replacePatterns($folder);
 
         $base  = $this->getHomeFolder().'/';
-<<<<<<< HEAD
         $stage = $this->connections->getCurrentConnection()->stage;
-=======
-        $stage = $this->connections->getStage();
->>>>>>> 40c344eb
         if ($folder && $stage) {
             $base .= $stage.'/';
         }
