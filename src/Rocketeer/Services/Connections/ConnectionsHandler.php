--- conflicted
+++ resolved
@@ -7,7 +7,6 @@
  * For the full copyright and license information, please view the LICENSE
  * file that was distributed with this source code.
  */
-
 namespace Rocketeer\Services\Connections;
 
 use Illuminate\Support\Arr;
@@ -26,33 +25,11 @@
     use HasLocator;
 
     /**
-<<<<<<< HEAD
      * The current connection.
      *
      * @type ConnectionKey
      */
     protected $current;
-=======
-     * The current handle.
-     *
-     * @type string
-     */
-    protected $handle;
-
-    /**
-     * The current stage.
-     *
-     * @type string
-     */
-    protected $stage;
-
-    /**
-     * The current server.
-     *
-     * @type int
-     */
-    protected $currentServer = 0;
->>>>>>> 40c344eb
 
     /**
      * The connections to use.
@@ -61,116 +38,23 @@
      */
     protected $connections;
 
-<<<<<<< HEAD
-=======
-    /**
-     * The current connection.
-     *
-     * @type string|null
-     */
-    protected $connection;
-
-    /**
-     * Build the current connection's handle.
-     *
-     * @param string|null $connection
-     * @param int|null    $server
+    ////////////////////////////////////////////////////////////////////
+    //////////////////////////////// STAGES ////////////////////////////
+    ////////////////////////////////////////////////////////////////////
+
+    /**
+     * Set the stage Tasks will execute on.
+     *
      * @param string|null $stage
-     *
-     * @return string
-     */
-    public function getHandle($connection = null, $server = null, $stage = null)
-    {
-        if ($this->handle) {
-            return $this->handle;
-        }
-
-        // Get identifiers
-        $connection = $connection ?: $this->getConnection();
-        $server     = $server ?: $this->getServer();
-        $stage      = $stage ?: $this->getStage();
-
-        // Filter values
-        $handle = [$connection, $server, $stage];
-        if ($this->isMultiserver($connection)) {
-            $handle = array_filter($handle, function ($value) {
-                return !is_null($value);
-            });
-        } else {
-            $handle = array_filter($handle);
-        }
-
-        // Concatenate
-        $handle       = implode('/', $handle);
-        $this->handle = $handle;
-
-        return $handle;
-    }
-
-    //////////////////////////////////////////////////////////////////////
-    ////////////////////////////// SERVERS ///////////////////////////////
-    //////////////////////////////////////////////////////////////////////
-
-    /**
-     * @return int
-     */
-    public function getServer()
-    {
-        return $this->currentServer;
-    }
-
-    /**
-     * Check if a connection is multiserver or not.
-     *
-     * @param string $connection
-     *
-     * @return bool
-     */
-    public function isMultiserver($connection)
-    {
-        return (bool) count($this->getConnectionCredentials($connection));
-    }
-
->>>>>>> 40c344eb
-    ////////////////////////////////////////////////////////////////////
-    //////////////////////////////// STAGES ////////////////////////////
-    ////////////////////////////////////////////////////////////////////
-
-    /**
-<<<<<<< HEAD
-=======
-     * Get the current stage.
-     *
-     * @return string
-     */
-    public function getStage()
-    {
-        return $this->stage;
-    }
-
-    /**
->>>>>>> 40c344eb
-     * Set the stage Tasks will execute on.
-     *
-     * @param string|null $stage
      */
     public function setStage($stage)
     {
-<<<<<<< HEAD
         if ($stage === $this->getCurrentConnection()->stage) {
             return;
         }
 
         $this->current        = clone $this->current;
         $this->current->stage = $stage;
-=======
-        if ($stage === $this->stage) {
-            return;
-        }
-
-        $this->stage  = $stage;
-        $this->handle = null;
->>>>>>> 40c344eb
 
         // If we do have a stage, cleanup previous events
         if ($stage) {
@@ -183,37 +67,16 @@
      *
      * @return array
      */
-<<<<<<< HEAD
     public function getAvailableStages()
-=======
-    public function getStages()
->>>>>>> 40c344eb
     {
         return (array) $this->rocketeer->getOption('stages.stages');
     }
 
     ////////////////////////////////////////////////////////////////////
-<<<<<<< HEAD
     ///////////////////////////// CONNECTIONS //////////////////////////
     ////////////////////////////////////////////////////////////////////
 
     /**
-=======
-    ///////////////////////////// APPLICATION //////////////////////////
-    ////////////////////////////////////////////////////////////////////
-
-    /**
-     * Whether the repository used is using SSH or HTTPS.
-     *
-     * @return bool
-     */
-    public function needsCredentials()
-    {
-        return Str::contains($this->getRepositoryEndpoint(), 'https://');
-    }
-
-    /**
->>>>>>> 40c344eb
      * Get the available connections.
      *
      * @return string[][]|string[]
@@ -221,7 +84,6 @@
     public function getAvailableConnections()
     {
         // Fetch stored credentials
-<<<<<<< HEAD
         $storage = $this->localStorage->get('connections');
         $storage = $this->unifyMultiserversDeclarations($storage);
 
@@ -231,24 +93,6 @@
 
         // Merge configurations
         $connections = array_replace_recursive($configuration, $storage);
-=======
-        $storage = (array) $this->localStorage->get('connections');
-
-        // Merge with defaults from config file
-        $configuration = (array) $this->config->get('rocketeer::connections');
-
-        // Fetch from remote file
-        $remote = (array) $this->config->get('remote.connections');
-
-        // Merge configurations
-        $connections = array_replace_recursive($remote, $configuration, $storage);
-
-        // Unify multiservers
-        foreach ($connections as $key => $servers) {
-            $servers           = Arr::get($servers, 'servers', [$servers]);
-            $connections[$key] = ['servers' => array_values($servers)];
-        }
->>>>>>> 40c344eb
 
         return $connections;
     }
@@ -256,10 +100,9 @@
     /**
      * Check if a connection has credentials related to it.
      *
-<<<<<<< HEAD
      * @param ConnectionKey|string $connection
      *
-     * @return boolean
+     * @return bool
      */
     public function isValidConnection($connection)
     {
@@ -267,17 +110,6 @@
         $available  = (array) $this->getAvailableConnections();
 
         return (bool) Arr::get($available, $connection->name.'.servers');
-=======
-     * @param string $connection
-     *
-     * @return bool
-     */
-    public function isValidConnection($connection)
-    {
-        $available = (array) $this->getAvailableConnections();
-
-        return (bool) Arr::get($available, $connection.'.servers');
->>>>>>> 40c344eb
     }
 
     /**
@@ -292,7 +124,6 @@
             return $this->connections;
         }
 
-<<<<<<< HEAD
         // Get default connections and sanitize them
         $connections = (array) $this->config->get('default');
         $connections = array_filter($connections, [$this, 'isValidConnection']);
@@ -302,26 +133,6 @@
             $this->connections = $connections;
         }
 
-=======
-        // Get all and defaults
-        $connections = (array) $this->config->get('rocketeer::default');
-        $default     = $this->config->get('remote.default');
-
-        // Remove invalid connections
-        $instance    = $this;
-        $connections = array_filter($connections, function ($value) use ($instance) {
-            return $instance->isValidConnection($value);
-        });
-
-        // Return default if no active connection(s) set
-        if (empty($connections) && $default) {
-            return [$default];
-        }
-
-        // Set current connection as default
-        $this->connections = $connections;
-
->>>>>>> 40c344eb
         return $connections;
     }
 
@@ -345,17 +156,12 @@
         }
 
         $this->connections = $filtered;
-<<<<<<< HEAD
         $this->current     = null;
-=======
-        $this->handle      = null;
->>>>>>> 40c344eb
     }
 
     /**
      * Get the active connection.
      *
-<<<<<<< HEAD
      * @return ConnectionKey
      */
     public function getCurrentConnection()
@@ -371,29 +177,13 @@
         }
 
         return $handle;
-=======
-     * @return string
-     */
-    public function getConnection()
-    {
-        // Get cached resolved connection
-        if ($this->connection) {
-            return $this->connection;
-        }
-
-        $connection       = Arr::get($this->getConnections(), 0);
-        $this->connection = $connection;
-
-        return $this->connection;
->>>>>>> 40c344eb
     }
 
     /**
      * Set the current connection.
      *
-<<<<<<< HEAD
      * @param ConnectionKey|string $connection
-     * @param integer|null         $server
+     * @param int|null             $server
      */
     public function setConnection($connection, $server = null)
     {
@@ -408,88 +198,16 @@
 
         // Set the connection
         $this->current = $connection;
-=======
-     * @param string $connection
-     * @param int    $server
-     */
-    public function setConnection($connection, $server = 0)
-    {
-        if (!$this->isValidConnection($connection) || (($this->connection === $connection) && ($this->currentServer === $server))) {
-            return;
-        }
-
-        // Set the connection
-        $this->handle        = null;
-        $this->connection    = $connection;
-        $this->localStorage  = $server;
-        $this->currentServer = $server;
->>>>>>> 40c344eb
 
         // Update events
         $this->tasks->registerConfiguredEvents();
     }
 
     /**
-<<<<<<< HEAD
-=======
-     * Get the credentials for a particular connection.
-     *
-     * @param string|null $connection
-     *
-     * @return string[][]
-     */
-    public function getConnectionCredentials($connection = null)
-    {
-        $connection = $connection ?: $this->getConnection();
-        $available  = $this->getAvailableConnections();
-
-        return Arr::get($available, $connection.'.servers');
-    }
-
-    /**
-     * Get thecredentials for as server.
-     *
-     * @param string|null $connection
-     * @param int|null    $server
-     *
-     * @return mixed
-     */
-    public function getServerCredentials($connection = null, $server = null)
-    {
-        $connection = $this->getConnectionCredentials($connection);
-        $server     = !is_null($server) ? $server : $this->currentServer;
-
-        return Arr::get($connection, $server, []);
-    }
-
-    /**
-     * Sync Rocketeer's credentials with Laravel's.
-     *
-     * @param string|null   $connection
-     * @param string[]|null $credentials
-     * @param int           $server
-     */
-    public function syncConnectionCredentials($connection = null, array $credentials = [], $server = 0)
-    {
-        // Store credentials if any
-        if ($credentials) {
-            $this->localStorage->set('connections.'.$connection.'.servers.'.$server, $credentials);
-        }
-
-        // Get connection
-        $connection  = $connection ?: $this->getConnection();
-        $credentials = $this->getConnectionCredentials($connection);
-
-        $this->config->set('remote.connections.'.$connection, $credentials);
-    }
-
-    /**
->>>>>>> 40c344eb
      * Flush active connection(s).
      */
     public function disconnect()
     {
-<<<<<<< HEAD
         $this->current     = null;
         $this->connections = null;
     }
@@ -510,75 +228,5 @@
         }
 
         return $connection;
-=======
-        $this->connection  = null;
-        $this->connections = null;
-    }
-
-    ////////////////////////////////////////////////////////////////////
-    /////////////////////////// GIT REPOSITORY /////////////////////////
-    ////////////////////////////////////////////////////////////////////
-
-    /**
-     * Get the credentials for the repository.
-     *
-     * @return array
-     */
-    public function getRepositoryCredentials()
-    {
-        $config      = (array) $this->rocketeer->getOption('scm');
-        $credentials = (array) $this->localStorage->get('credentials');
-
-        return array_merge($config, $credentials);
-    }
-
-    /**
-     * Get the URL to the Git repository.
-     *
-     * @return string
-     */
-    public function getRepositoryEndpoint()
-    {
-        // Get credentials
-        $repository = $this->getRepositoryCredentials();
-        $username   = Arr::get($repository, 'username');
-        $password   = Arr::get($repository, 'password');
-        $repository = Arr::get($repository, 'repository');
-
-        // Add credentials if possible
-        if ($username || $password) {
-
-            // Build credentials chain
-            $credentials = $password ? $username.':'.$password : $username;
-            $credentials .= '@';
-
-            // Add them in chain
-            $repository = preg_replace('#https://(.+)@#', 'https://', $repository);
-            $repository = str_replace('https://', 'https://'.$credentials, $repository);
-        }
-
-        return $repository;
-    }
-
-    /**
-     * Get the repository branch to use.
-     *
-     * @return string
-     */
-    public function getRepositoryBranch()
-    {
-        // If we passed a branch, use it
-        if ($branch = $this->getOption('branch')) {
-            return $branch;
-        }
-
-        // Compute the fallback branch
-        exec($this->scm->currentBranch(), $fallback);
-        $fallback = Arr::get($fallback, 0, 'master');
-        $fallback = trim($fallback);
-        $branch   = $this->rocketeer->getOption('scm.branch') ?: $fallback;
-
-        return $branch;
->>>>>>> 40c344eb
     }
 }