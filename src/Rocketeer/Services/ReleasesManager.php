<?php

/*
 * This file is part of Rocketeer
 *
 * (c) Maxime Fabre <ehtnam6@gmail.com>
 *
 * For the full copyright and license information, please view the LICENSE
 * file that was distributed with this source code.
 */
namespace Rocketeer\Services;

use Illuminate\Container\Container;
use Illuminate\Support\Arr;
use Rocketeer\Services\Storages\ServerStorage;
use Rocketeer\Traits\HasLocator;

/**
 * Provides informations and actions around releases.
 *
 * @author Maxime Fabre <ehtnam6@gmail.com>
 */
class ReleasesManager
{
    use HasLocator;

    /**
     * Cache of the validation file.
     *
     * @type array
     */
    protected $state = [];

    /**
     * Cache of the releases.
     *
     * @type array
     */
    public $releases = [];

    /**
     * The next release to come.
     *
     * @type string
     */
    protected $nextRelease;

    /**
     * The storage.
     *
     * @type ServerStorage
     */
    protected $storage;

    /**
     * Build a new ReleasesManager.
     *
     * @param Container $app
     */
    public function __construct(Container $app)
    {
        $this->app     = $app;
        $this->storage = new ServerStorage($app, 'state');
        $this->state   = $this->getValidationFile();
    }

    ////////////////////////////////////////////////////////////////////
    /////////////////////////////// RELEASES ///////////////////////////
    ////////////////////////////////////////////////////////////////////

    /**
     * Get all the releases on the server.
     *
     * @return integer[]
     */
    public function getReleases()
    {
        // Get releases on server
        $connection = $this->connections->getCurrentConnection()->name;
        if (!array_key_exists($connection, $this->releases)) {
            $releases = $this->getReleasesPath();
            $releases = (array) $this->bash->listContents($releases);

            // Filter and sort releases
            $releases = array_filter($releases, function ($release) {
                return $this->isRelease($release);
            });

            rsort($releases);

<<<<<<< HEAD
            $this->releases[$connection] = (array) $releases;
            $this->releases[$connection] = array_map('intval', $this->releases[$connection]);
=======
            $this->releases = (array) $releases;
>>>>>>> 1e585527
        }

        return $this->releases[$connection];
    }

    /**
     * Get an array of non-current releases.
     *
     * @return integer[]
     */
    public function getNonCurrentReleases()
    {
        return $this->getDeprecatedReleases(1);
    }

    /**
     * Get an array of deprecated releases.
     *
     * @param int|null $treshold
     *
     * @return integer[]
     */
    public function getDeprecatedReleases($treshold = null)
    {
        $releases = $this->getReleases();
        $treshold = $treshold ?: $this->config->get('remote.keep_releases');

        // Get first X valid releases
        $keep = $this->getValidReleases();
        $keep = array_slice($keep, 0, $treshold);

        // Compute diff
        $deprecated = array_diff($releases, $keep);
        $deprecated = array_values($deprecated);

        return $deprecated;
    }

    /**
     * Get an array of valid releases.
     *
     * @return integer[]
     */
    public function getValidReleases()
    {
        $valid = array_filter($this->state);
        $valid = array_keys($valid);

        return $valid;
    }

    /**
     * Get an array of invalid releases.
     *
     * @return integer[]
     */
    public function getInvalidReleases()
    {
        $releases = $this->getReleases();
        $invalid  = array_diff($this->state, array_filter($this->state));
        $invalid  = array_keys($invalid);

        return array_intersect($releases, $invalid);
    }

    ////////////////////////////////////////////////////////////////////
    ////////////////////////////// PATHS ///////////////////////////////
    ////////////////////////////////////////////////////////////////////

    /**
     * Get the path to the releases folder.
     *
     * @return string
     */
    public function getReleasesPath()
    {
        return $this->paths->getFolder('releases');
    }

    /**
     * Get the path to a release.
     *
     * @param string $release
     *
     * @return string
     */
    public function getPathToRelease($release)
    {
        return $this->paths->getFolder('releases/'.$release);
    }

    /**
     * Get the path to the current release.
     *
     * @param string|null $folder A folder in the release
     *
     * @return string
     */
    public function getCurrentReleasePath($folder = null)
    {
        if ($folder) {
            $folder = '/'.$folder;
        }

        return $this->getPathToRelease($this->getCurrentRelease().$folder);
    }

    ////////////////////////////////////////////////////////////////////
    ///////////////////////////// VALIDATION ///////////////////////////
    ////////////////////////////////////////////////////////////////////

    /**
     * Get the validation file.
     *
     * @return array
     */
    public function getValidationFile()
    {
        $file = $this->storage->get();

        // Fill the missing releases
        $releases = $this->getReleases();
        $releases = array_fill_keys($releases, false);

        // Sort entries
        ksort($file);
        ksort($releases);

        // Replace and resort
        $releases = array_replace($releases, $file);
        krsort($releases);

        return $releases;
    }

    /**
     * Assign a state to a release.
     *
     * @param string|null $release
     * @param bool        $state
     */
    public function markRelease($release = null, $state = true)
    {
        $release = $release ?: $this->getCurrentRelease();

        // If the release is not null, mark it as valid
        if ($release) {
            $this->state[$release] = $state;
            $this->storage->set($release, $state);
        }
    }

    /**
     * Mark a release as valid.
     *
     * @param string|null $release
     */
    public function markReleaseAsValid($release = null)
    {
        $this->markRelease($release, true);
    }

    /**
     * Get the state of a release.
     *
     * @param int $release
     *
     * @return bool
     */
    public function checkReleaseState($release)
    {
        return Arr::get($this->state, $release, true);
    }

    ////////////////////////////////////////////////////////////////////
    /////////////////////////// CURRENT RELEASE ////////////////////////
    ////////////////////////////////////////////////////////////////////

    /**
     * Get the current release.
     *
     * @return string|int|null
     */
    public function getCurrentRelease()
    {
        $current = Arr::get($this->getReleases(), 0);
        $current = $this->sanitizeRelease($current);

        return $this->nextRelease ?: $current;
    }

    /**
     * Get the release before the current one.
     *
     * @param string|null $release A release name
     *
     * @return string
     */
    public function getPreviousRelease($release = null)
    {
        // Get all releases and the current one
        $releases = $this->getReleases();
        $current  = $release ?: $this->getCurrentRelease();

        // Get the one before that, or default to current
        $key  = array_search($current, $releases, true);
        $key  = !is_int($key) ? -1 : $key;
        $next = 1;
        do {
            $release = Arr::get($releases, $key + $next);
            $next++;
        } while (!$this->checkReleaseState($release) && isset($this->state[$release]));

        return $release ?: $current;
    }

    /**
     * Get the next release to come.
     *
     * @return string
     */
    public function getNextRelease()
    {
        if (!$this->nextRelease) {
            $manual = $this->getOption('release');
            $manual = $this->isRelease($manual) ? $manual : null;

            $this->nextRelease = $manual ?: $this->bash->getTimestamp();
        }

        return $this->nextRelease;
    }

    /**
     * Change the release to come.
     *
     * @param string $release
     */
    public function setNextRelease($release)
    {
        $this->nextRelease = $release;
    }

    //////////////////////////////////////////////////////////////////////
    ////////////////////////////// HELPERS ///////////////////////////////
    //////////////////////////////////////////////////////////////////////

    /**
     * Sanitize a possible release.
     *
     * @param string|int $release
     *
     * @return string|int|null
     */
    protected function sanitizeRelease($release)
    {
        return $this->isRelease($release) ? $release : null;
    }

    /**
     * Check if it quacks like a duck.
     *
     * @param string|int $release
     *
     * @return bool
     */
    protected function isRelease($release)
    {
        $release = (string) $release;

        return (bool) preg_match('#[0-9]{14}#', $release);
    }
}<|MERGE_RESOLUTION|>--- conflicted
+++ resolved
@@ -88,12 +88,7 @@
 
             rsort($releases);
 
-<<<<<<< HEAD
             $this->releases[$connection] = (array) $releases;
-            $this->releases[$connection] = array_map('intval', $this->releases[$connection]);
-=======
-            $this->releases = (array) $releases;
->>>>>>> 1e585527
         }
 
         return $this->releases[$connection];
