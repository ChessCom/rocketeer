<?php
/*
 * This file is part of Rocketeer
 *
 * (c) Maxime Fabre <ehtnam6@gmail.com>
 *
 * For the full copyright and license information, please view the LICENSE
 * file that was distributed with this source code.
 */

namespace Rocketeer\Tasks;

use Rocketeer\Interfaces\Strategies\DeployStrategyInterface;

/**
 * Update the remote server without doing a new release.
 *
 * @author Maxime Fabre <ehtnam6@gmail.com>
 */
class Update extends Deploy
{
    /**
     * A description of what the task does.
     *
     * @type string
     */
    protected $description = 'Update the remote server without doing a new release';
<<<<<<< HEAD

    /**
     * Run the task.
     *
     * @return boolean|null
     */
    public function execute()
    {
        // Check if local is ready for deployment
        if (!$this->executeTask('Primer')) {
            return $this->halt('Project is not ready for deploy. You were almost fired.');
        }

        /** @type DeployStrategyInterface $strategy */
        $strategy = $this->getStrategy('Deploy');

        // Update repository
        if (!$strategy->update()) {
=======

    /**
     * Run the task.
     *
     * @return bool|null
     */
    public function execute()
    {
        // Check if local is ready for deployment
        if (!$this->executeTask('Primer')) {
            return $this->halt('Project is not ready for deploy. You were almost fired.');
        }

        // Update repository
        if (!$this->getStrategy('Deploy')->update()) {
>>>>>>> 40c344eb
            return $this->halt();
        }

        // Recreate symlinks if necessary
        $this->steps()->syncSharedFolders();

        // Recompile dependencies and stuff
        $this->steps()->executeTask('Dependencies');

        // Set permissions
        $this->steps()->setApplicationPermissions();

        // Run migrations
        if ($this->getOption('migrate') || $this->getOption('seed')) {
            $this->steps()->executeTask('Migrate');
        }

        // Run the steps
        if (!$this->runSteps()) {
            return $this->halt();
        }

        // Clear cache
        if (!$this->getOption('no-clear')) {
<<<<<<< HEAD
            $this->getFramework()->clearCache();
        }

        $this->explainer->success('Successfully updated application');
=======
            $this->artisan()->runForCurrentRelease('clearCache');
        }

        $this->command->info('Successfully updated application');
>>>>>>> 40c344eb
    }
}<|MERGE_RESOLUTION|>--- conflicted
+++ resolved
@@ -7,7 +7,6 @@
  * For the full copyright and license information, please view the LICENSE
  * file that was distributed with this source code.
  */
-
 namespace Rocketeer\Tasks;
 
 use Rocketeer\Interfaces\Strategies\DeployStrategyInterface;
@@ -25,12 +24,11 @@
      * @type string
      */
     protected $description = 'Update the remote server without doing a new release';
-<<<<<<< HEAD
 
     /**
      * Run the task.
      *
-     * @return boolean|null
+     * @return bool|null
      */
     public function execute()
     {
@@ -44,23 +42,6 @@
 
         // Update repository
         if (!$strategy->update()) {
-=======
-
-    /**
-     * Run the task.
-     *
-     * @return bool|null
-     */
-    public function execute()
-    {
-        // Check if local is ready for deployment
-        if (!$this->executeTask('Primer')) {
-            return $this->halt('Project is not ready for deploy. You were almost fired.');
-        }
-
-        // Update repository
-        if (!$this->getStrategy('Deploy')->update()) {
->>>>>>> 40c344eb
             return $this->halt();
         }
 
@@ -85,16 +66,9 @@
 
         // Clear cache
         if (!$this->getOption('no-clear')) {
-<<<<<<< HEAD
             $this->getFramework()->clearCache();
         }
 
         $this->explainer->success('Successfully updated application');
-=======
-            $this->artisan()->runForCurrentRelease('clearCache');
-        }
-
-        $this->command->info('Successfully updated application');
->>>>>>> 40c344eb
     }
 }