--- conflicted
+++ resolved
@@ -7,7 +7,6 @@
  * For the full copyright and license information, please view the LICENSE
  * file that was distributed with this source code.
  */
-
 namespace Rocketeer\Tasks;
 
 use Rocketeer\Abstracts\AbstractTask;
@@ -25,7 +24,6 @@
      * @type string
      */
     protected $description = "Creates Rocketeer's configuration";
-<<<<<<< HEAD
 
     /**
      * Execute ignite.
@@ -46,74 +44,6 @@
         $message = '<comment>The Rocketeer configuration was created at</comment> <info>'.$folder.'</info>';
 
         return $this->explainer->success($message);
-    }
-
-    /**
-     * Create the configuration outside of Laravel.
-     *
-     * @return string
-     */
-    protected function createLaravelConfiguration()
-    {
-        $this->command->call('config:publish', array('package' => 'anahkiasen/rocketeer'));
-
-        return $this->app['path'].'/config/packages/anahkiasen/rocketeer';
-    }
-
-    /**
-     * Get the configuration stub to use.
-     *
-     * @return string
-     */
-    protected function createOutsideConfiguration()
-    {
-        return $this->app['rocketeer.igniter']->exportConfiguration();
-    }
-
-    /**
-     * Get the core informations to inject in the configuration created.
-     *
-     * @return array
-     */
-    protected function getConfigurationInformations()
-    {
-        // Replace credentials
-        $repository = $this->credentials->getCurrentRepository();
-        $name       = basename($this->paths->getBasePath());
-
-        $credentials = $this->credentials->getServerCredentials();
-        unset($credentials['config']);
-
-        return array_merge(
-            $credentials,
-            array(
-                'connection'       => preg_replace('/#[0-9]+/', null, $this->connections->getCurrentConnection()),
-                'scm_repository'   => $repository->endpoint,
-                'scm_username'     => $repository->username,
-                'scm_password'     => $repository->password,
-                'application_name' => $this->command->ask('What is your application\'s name ? ('.$name.')', $name),
-            )
-=======
-
-    /**
-     * Execute ignite.
-     */
-    public function execute()
-    {
-        // Export configuration
-        $path = $this->command->isInsideLaravel()
-            ? $this->createLaravelConfiguration()
-            : $this->createOutsideConfiguration();
-
-        // Replace placeholders
-        $parameters = $this->getConfigurationInformations();
-        $this->app['rocketeer.igniter']->updateConfiguration($path, $parameters);
-
-        // Display info
-        $folder  = basename(dirname($path)).'/'.basename($path);
-        $message = '<comment>The Rocketeer configuration was created at</comment> <info>'.$folder.'</info>';
-
-        return $this->command->line($message);
     }
 
     /**
@@ -146,19 +76,21 @@
     protected function getConfigurationInformations()
     {
         // Replace credentials
-        $repositoryCredentials = $this->connections->getRepositoryCredentials();
-        $name                  = basename($this->app['path.base']);
+        $repository = $this->credentials->getCurrentRepository();
+        $name       = basename($this->paths->getBasePath());
+
+        $credentials = $this->credentials->getServerCredentials();
+        unset($credentials['config']);
 
         return array_merge(
-            $this->connections->getServerCredentials(),
+            $credentials,
             [
-                'connection'       => preg_replace('/#[0-9]+/', null, $this->connections->getConnection()),
-                'scm_repository'   => Arr::get($repositoryCredentials, 'repository'),
-                'scm_username'     => Arr::get($repositoryCredentials, 'username'),
-                'scm_password'     => Arr::get($repositoryCredentials, 'password'),
+                'connection'       => preg_replace('/#[0-9]+/', null, $this->connections->getCurrentConnection()),
+                'scm_repository'   => $repository->endpoint,
+                'scm_username'     => $repository->username,
+                'scm_password'     => $repository->password,
                 'application_name' => $this->command->ask('What is your application\'s name ? ('.$name.')', $name),
             ]
->>>>>>> 40c344eb
         );
     }
 }