--- conflicted
+++ resolved
@@ -61,17 +61,7 @@
 	 */
 	public function extensions()
 	{
-<<<<<<< HEAD
-		$missing    = [];
-		$extensions = $this->onStrategies('extensions');
-		foreach ($extensions as $extension) {
-			$missing = array_merge($missing, $extension);
-		}
-
-		return $missing;
-=======
 		return $this->gatherMissingFromMethod('extensions');
->>>>>>> c3c6e998
 	}
 
 	/**
@@ -81,16 +71,6 @@
 	 */
 	public function drivers()
 	{
-<<<<<<< HEAD
-		$missing = [];
-		$drivers = $this->onStrategies('drivers');
-		foreach ($drivers as $driver) {
-			$missing = array_merge($missing, $driver);
-		}
-
-		return $missing;
-=======
 		return $this->gatherMissingFromMethod('drivers');
->>>>>>> c3c6e998
 	}
 }