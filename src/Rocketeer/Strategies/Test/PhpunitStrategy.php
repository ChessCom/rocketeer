--- conflicted
+++ resolved
@@ -7,7 +7,6 @@
  * For the full copyright and license information, please view the LICENSE
  * file that was distributed with this source code.
  */
-
 namespace Rocketeer\Strategies\Test;
 
 use Rocketeer\Abstracts\Strategies\AbstractStrategy;
@@ -23,11 +22,7 @@
     /**
      * Whether this particular strategy is runnable or not.
      *
-<<<<<<< HEAD
-     * @return boolean
-=======
      * @return bool
->>>>>>> 40c344eb
      */
     public function isExecutable()
     {
@@ -37,25 +32,15 @@
     /**
      * Run the task.
      *
-<<<<<<< HEAD
-     * @return boolean
-=======
      * @return bool
->>>>>>> 40c344eb
      */
     public function test()
     {
         // Run PHPUnit
         $arguments = ['--stop-on-failure' => null];
-<<<<<<< HEAD
-        $output    = $this->runForApplication(array(
-            $this->phpunit()->getCommand(null, [], $arguments),
-        ));
-=======
-        $output    = $this->runForCurrentRelease([
+        $output    = $this->runForApplication([
             $this->phpunit()->getCommand(null, [], $arguments),
         ]);
->>>>>>> 40c344eb
 
         $status = $this->checkStatus('Tests failed', $output, 'Tests passed successfully');
         if (!$status) {
