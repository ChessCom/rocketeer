--- conflicted
+++ resolved
@@ -7,7 +7,6 @@
  * For the full copyright and license information, please view the LICENSE
  * file that was distributed with this source code.
  */
-
 namespace Rocketeer\Strategies\Dependencies;
 
 use Rocketeer\Abstracts\Strategies\AbstractPolyglotStrategy;
@@ -19,7 +18,6 @@
      * @type string
      */
     protected $description = 'Runs all of the above package managers if necessary';
-<<<<<<< HEAD
 
     /**
      * The various strategies to call.
@@ -34,49 +32,24 @@
      * @type string
      */
     protected $type = 'Dependencies';
-=======
-
-    /**
-     * The various strategies to call.
-     *
-     * @type array
-     */
-    protected $strategies = ['Bundler', 'Composer', 'Npm', 'Bower'];
->>>>>>> 40c344eb
 
     /**
      * Install the dependencies.
      *
-<<<<<<< HEAD
-     * @return boolean
+     * @return bool
      */
     public function install()
     {
         return $this->checkStrategiesMethod('install');
-=======
-     * @return boolean[]
-     */
-    public function install()
-    {
-        return $this->executeStrategiesMethod('install');
->>>>>>> 40c344eb
     }
 
     /**
      * Update the dependencies.
      *
-<<<<<<< HEAD
-     * @return boolean
+     * @return bool
      */
     public function update()
     {
         return $this->checkStrategiesMethod('update');
-=======
-     * @return boolean[]
-     */
-    public function update()
-    {
-        return $this->executeStrategiesMethod('update');
->>>>>>> 40c344eb
     }
 }