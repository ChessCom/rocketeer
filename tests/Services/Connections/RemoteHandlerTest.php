--- conflicted
+++ resolved
@@ -30,33 +30,17 @@
 
     public function testCanCreateConnection()
     {
-<<<<<<< HEAD
-        $this->swapConnections(array(
-            'production' => array(
+        $this->swapConnections([
+            'production' => [
                 'host'     => 'foobar.com',
                 'username' => 'foobar',
                 'password' => 'foobar',
-            ),
-        ));
-
-        $connection = $this->handler->connection();
-
-        $this->assertInstanceOf('Rocketeer\Services\Connections\Connections\Connection', $connection);
-=======
-        $this->swapConfig([
-            'rocketeer::connections' => [
-                'production' => [
-                    'host'     => 'foobar.com',
-                    'username' => 'foobar',
-                    'password' => 'foobar',
-                ],
             ],
         ]);
 
         $connection = $this->handler->connection();
 
-        $this->assertInstanceOf('Rocketeer\Services\Connections\Connection', $connection);
->>>>>>> 40c344eb
+        $this->assertInstanceOf('Rocketeer\Services\Connections\Connections\Connection', $connection);
         $this->assertEquals('production', $connection->getName());
         $this->assertEquals('foobar', $connection->getUsername());
     }
@@ -65,23 +49,12 @@
     {
         $this->setExpectedException('Rocketeer\Exceptions\MissingCredentialsException');
 
-<<<<<<< HEAD
-        $this->swapConnections(array(
-            'production' => array(
+        $this->swapConnections([
+            'production' => [
                 'host'     => 'foobar.com',
                 'username' => 'foobar',
-            ),
-        ));
-=======
-        $this->swapConfig([
-            'rocketeer::connections' => [
-                'production' => [
-                    'host'     => 'foobar.com',
-                    'username' => 'foobar',
-                ],
             ],
         ]);
->>>>>>> 40c344eb
 
         $this->handler->connection();
     }
@@ -90,72 +63,36 @@
     {
         $this->setExpectedException('Rocketeer\Exceptions\MissingCredentialsException');
 
-<<<<<<< HEAD
-        $this->swapConnections(array(
-            'production' => array(
+        $this->swapConnections([
+            'production' => [
                 'username' => 'foobar',
                 'password' => 'foobar',
-            ),
-        ));
-=======
-        $this->swapConfig([
-            'rocketeer::connections' => [
-                'production' => [
-                    'username' => 'foobar',
-                    'password' => 'foobar',
-                ],
             ],
         ]);
->>>>>>> 40c344eb
 
         $this->handler->connection();
     }
 
     public function testCachesConnections()
     {
-<<<<<<< HEAD
-        $this->swapConnections(array(
-            'production' => array(
+        $this->swapConnections([
+            'production' => [
                 'host'     => 'foobar.com',
                 'username' => 'foobar',
                 'password' => 'foobar',
-            ),
-        ));
+            ],
+        ]);
 
         $connection = $this->handler->connection();
         $this->assertInstanceOf('Rocketeer\Services\Connections\Connections\Connection', $connection);
         $this->assertEquals('production', $connection->getName());
 
-        $this->swapConnections(array(
-            'production' => array(),
-        ));
+        $this->swapConnections([
+            'production' => [],
+        ]);
 
         $connection = $this->handler->connection();
         $this->assertInstanceOf('Rocketeer\Services\Connections\Connections\Connection', $connection);
-=======
-        $this->swapConfig([
-            'rocketeer::connections' => [
-                'production' => [
-                    'host'     => 'foobar.com',
-                    'username' => 'foobar',
-                    'password' => 'foobar',
-                ],
-            ],
-        ]);
-
-        $connection = $this->handler->connection();
-        $this->assertInstanceOf('Rocketeer\Services\Connections\Connection', $connection);
-        $this->assertEquals('production', $connection->getName());
-
-        $this->swapConfig([
-            'rocketeer::connections' => [
-                'production' => [],
-            ],
-        ]);
-
-        $connection = $this->handler->connection();
-        $this->assertInstanceOf('Rocketeer\Services\Connections\Connection', $connection);
->>>>>>> 40c344eb
         $this->assertEquals('production', $connection->getName());
     }
 
@@ -163,48 +100,35 @@
     {
         $this->setExpectedException('Rocketeer\Exceptions\ConnectionException');
 
-<<<<<<< HEAD
-        $this->swapConnections(array(
-            'production' => array(
+        $this->swapConnections([
+            'production' => [
                 'host'     => '127.0.0.1',
                 'username' => 'foobar',
                 'password' => 'foobar',
-            ),
-        ));
-=======
-        $this->swapConfig([
-            'rocketeer::connections' => [
-                'production' => [
-                    'host'     => '127.0.0.1',
-                    'username' => 'foobar',
-                    'password' => 'foobar',
-                ],
             ],
         ]);
->>>>>>> 40c344eb
 
         $this->handler->run('ls');
     }
 
     public function testDoesntReturnWrongCredentials()
     {
-<<<<<<< HEAD
-        $this->swapConnections(array(
-            'production' => array(
-                'servers' => array(
-                    array(
+        $this->swapConnections([
+            'production' => [
+                'servers' => [
+                    [
                         'host'     => 'foo.com',
                         'username' => 'foo',
                         'password' => 'foo',
-                    ),
-                    array(
+                    ],
+                    [
                         'host'     => 'bar.com',
                         'username' => 'bar',
                         'password' => 'bar',
-                    ),
-                ),
-            ),
-        ));
+                    ],
+                ],
+            ],
+        ]);
 
         // Setting connection to server 1
         $this->connections->setConnection('production', 1);
@@ -225,14 +149,14 @@
 
     public function testSetsRolesOnCreation()
     {
-        $this->swapConnections(array(
-            'production' => array(
+        $this->swapConnections([
+            'production' => [
                 'host'     => 'foobar.com',
                 'username' => 'foobar',
                 'password' => 'foobar',
                 'roles'    => ['foo', 'bar'],
-            ),
-        ));
+            ],
+        ]);
 
         $connection = $this->handler->connection();
 
@@ -244,55 +168,13 @@
     {
         $this->setExpectedException('Rocketeer\Exceptions\MissingCredentialsException', 'With credentials');
 
-        $this->swapConnections(array(
-            'production' => array(
+        $this->swapConnections([
+            'production' => [
                 'host'     => 'foobar.com',
                 'username' => 'foobar',
-            ),
-        ));
+            ],
+        ]);
 
         $this->handler->connection();
     }
-=======
-        $this->swapConfig(
-            [
-                'rocketeer::connections' => [
-                    'production' => [
-                        'servers' => [
-                            [
-                                'host'     => 'foo.com',
-                                'username' => 'foo',
-                                'password' => 'foo',
-                            ],
-                            [
-                                'host'     => 'bar.com',
-                                'username' => 'bar',
-                                'password' => 'bar',
-                            ],
-                        ],
-                    ],
-                ],
-            ]
-        );
-        /*
-         * Setting connection to server 1
-         */
-        $this->connections->setConnection('production', 1);
-        $connection = $this->handler->connection('production', 1);
-
-        $this->assertInstanceOf('Rocketeer\Services\Connections\Connection', $connection);
-        $this->assertEquals('production', $connection->getName());
-        $this->assertEquals('bar', $connection->getUsername());
-
-        /*
-         * Setting connection to server 0
-         */
-        $this->connections->setConnection('production', 0);
-        $connection = $this->handler->connection('production', 0);
-
-        $this->assertInstanceOf('Rocketeer\Services\Connections\Connection', $connection);
-        $this->assertEquals('production', $connection->getName());
-        $this->assertEquals('foo', $connection->getUsername());
-    }
->>>>>>> 40c344eb
 }