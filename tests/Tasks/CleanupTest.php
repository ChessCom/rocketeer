--- conflicted
+++ resolved
@@ -19,15 +19,9 @@
 {
     public function testCanCleanupServer()
     {
-<<<<<<< HEAD
         $this->mockReleases(function (MockInterface $mock) {
             return $mock
-                ->shouldReceive('getDeprecatedReleases')->once()->andReturn(array(1, 2))
-=======
-        $this->mockReleases(function ($mock) {
-            return $mock
                 ->shouldReceive('getDeprecatedReleases')->once()->andReturn([1, 2])
->>>>>>> 40c344eb
                 ->shouldReceive('getPathToRelease')->times(2)->andReturnUsing(function ($release) {
                     return $release;
                 });
@@ -38,17 +32,10 @@
 
     public function testCanPruneAllReleasesIfCleanAll()
     {
-<<<<<<< HEAD
         $this->mockReleases(function (MockInterface $mock) {
             return $mock
                 ->shouldReceive('getDeprecatedReleases')->never()
-                ->shouldReceive('getNonCurrentReleases')->once()->andReturn(array(1, 2))
-=======
-        $this->mockReleases(function ($mock) {
-            return $mock
-                ->shouldReceive('getDeprecatedReleases')->never()
                 ->shouldReceive('getNonCurrentReleases')->once()->andReturn([1, 2])
->>>>>>> 40c344eb
                 ->shouldReceive('markReleaseAsValid')->once()
                 ->shouldReceive('getPathToRelease')->times(2)->andReturnUsing(function ($release) {
                     return $release;
@@ -57,36 +44,21 @@
 
         ob_start();
 
-<<<<<<< HEAD
-        $this->assertTaskOutput('Cleanup', 'Removing <info>2 releases</info> from the server', $this->getCommand(array(), array(
-            'clean-all' => true,
-            'verbose'   => true,
-            'pretend'   => false,
-        )));
-=======
         $this->assertTaskOutput('Cleanup', 'Removing <info>2 releases</info> from the server', $this->getCommand([], [
             'clean-all' => true,
             'verbose'   => true,
             'pretend'   => false,
         ]));
->>>>>>> 40c344eb
 
         ob_end_clean();
     }
 
     public function testCanRemoveAllReleasesAtOnce()
     {
-<<<<<<< HEAD
         $this->mockReleases(function (MockInterface $mock) {
             return $mock
                 ->shouldReceive('getDeprecatedReleases')->never()
-                ->shouldReceive('getDeprecatedReleases')->once()->andReturn(array(1, 2))
-=======
-        $this->mockReleases(function ($mock) {
-            return $mock
-                ->shouldReceive('getDeprecatedReleases')->never()
                 ->shouldReceive('getDeprecatedReleases')->once()->andReturn([1, 2])
->>>>>>> 40c344eb
                 ->shouldReceive('getPathToRelease')->times(2)->andReturnUsing(function ($release) {
                     return $release;
                 });
@@ -94,26 +66,15 @@
 
         $this->pretendTask('Cleanup')->execute();
 
-<<<<<<< HEAD
-        $this->assertHistory(array(
-            'rm -rf {server}/1 {server}/2',
-        ));
-=======
         $this->assertHistory([
             'rm -rf {server}/1 {server}/2',
         ]);
->>>>>>> 40c344eb
     }
 
     public function testPrintsMessageIfNoCleanup()
     {
-<<<<<<< HEAD
         $this->mockReleases(function (MockInterface $mock) {
-            return $mock->shouldReceive('getDeprecatedReleases')->once()->andReturn(array());
-=======
-        $this->mockReleases(function ($mock) {
             return $mock->shouldReceive('getDeprecatedReleases')->once()->andReturn([]);
->>>>>>> 40c344eb
         });
 
         $this->assertTaskOutput('Cleanup', 'No releases to prune from the server');
@@ -121,37 +82,21 @@
 
     public function testAlsoCleansStateFileWhenCleaning()
     {
-<<<<<<< HEAD
-        $this->mockState(array(
-            0 => true,
-            1 => true,
-            2 => true,
-        ));
-
-        $this->mockReleases(function (MockInterface $mock) {
-            return $mock
-                ->shouldReceive('getDeprecatedReleases')->once()->andReturn(array(1, 2))
-=======
         $this->mockState([
             0 => true,
             1 => true,
             2 => true,
         ]);
 
-        $this->mockReleases(function ($mock) {
+        $this->mockReleases(function (MockInterface $mock) {
             return $mock
                 ->shouldReceive('getDeprecatedReleases')->once()->andReturn([1, 2])
->>>>>>> 40c344eb
                 ->shouldReceive('getPathToRelease')->times(2)->andReturnUsing(function ($release) {
                     return $release;
                 });
         });
 
-<<<<<<< HEAD
         $this->task('Cleanup')->execute();
-=======
-        $this->pretendTask('Cleanup')->execute();
->>>>>>> 40c344eb
 
         $storage = new ServerStorage($this->app, 'state');
         $this->assertEquals([true], $storage->get());
