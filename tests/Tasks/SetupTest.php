<?php

/*
 * This file is part of Rocketeer
 *
 * (c) Maxime Fabre <ehtnam6@gmail.com>
 *
 * For the full copyright and license information, please view the LICENSE
 * file that was distributed with this source code.
 */

namespace Rocketeer\Tasks;

use Mockery\MockInterface;
use Rocketeer\TestCases\RocketeerTestCase;

class SetupTest extends RocketeerTestCase
{
    public function testCanSetupServer()
    {
<<<<<<< HEAD
        $this->usesComposer();
        $this->pretend();

        $this->mockNoCurrentRelease();

        $this->assertTaskHistory('Setup', array(
            'git --version',
            '{php} -m',
            "mkdir {server}/",
            "mkdir -p {server}/releases",
            "mkdir -p {server}/current",
            "mkdir -p {server}/shared",
        ));
    }

    public function testCanSetupStages()
    {
        $this->usesComposer();
        $this->pretend();
        $this->mockNoCurrentRelease();
        $this->swapConfig(array(
            'stages.stages' => array('staging', 'production'),
        ));

        $this->assertTaskHistory('Setup', array(
            'git --version',
            '{php} -m',
            "mkdir {server}/",
            "mkdir -p {server}/staging/releases",
            "mkdir -p {server}/staging/current",
            "mkdir -p {server}/staging/shared",
            "mkdir -p {server}/production/releases",
            "mkdir -p {server}/production/current",
            "mkdir -p {server}/production/shared",
        ));
    }

    public function testRunningSetupKeepsCurrentConfiguredStage()
    {
        $this->usesComposer(true, 'staging');
        $this->pretend();
        $this->mockNoCurrentRelease('staging');
        $this->swapConfig(array(
            'stages.stages' => ['staging', 'production'],
        ));

        $this->connections->setStage('staging');
        $this->assertEquals('staging', $this->connections->getCurrentConnection()->stage);
        $this->assertTaskHistory('Setup', array(
=======
        $this->mockReleases(function ($mock) {
            return $mock
                ->shouldReceive('getCurrentRelease')->andReturn(null)
                ->shouldReceive('getCurrentReleasePath')->andReturn('1');
        });

        $this->assertTaskHistory('Setup', [
            'git --version',
            '{php} -m',
            "mkdir {server}/",
            "mkdir -p {server}/releases",
            "mkdir -p {server}/current",
            "mkdir -p {server}/shared",
        ]);
    }

    public function testCanSetupStages()
    {
        $this->mockReleases(function ($mock) {
            return $mock
                ->shouldReceive('getCurrentRelease')->andReturn(null)
                ->shouldReceive('getCurrentReleasePath')->andReturn('1');
        });
        $this->swapConfig([
            'rocketeer::stages.stages' => ['staging', 'production'],
        ]);

        $this->assertTaskHistory('Setup', [
            'git --version',
            '{php} -m',
            "mkdir {server}/",
            "mkdir -p {server}/staging/releases",
            "mkdir -p {server}/staging/current",
            "mkdir -p {server}/staging/shared",
            "mkdir -p {server}/production/releases",
            "mkdir -p {server}/production/current",
            "mkdir -p {server}/production/shared",
        ]);
    }

    public function testRunningSetupKeepsCurrentConfiguredStage()
    {
        $this->mockReleases(function ($mock) {
            return $mock
                ->shouldReceive('getCurrentRelease')->andReturn(null)
                ->shouldReceive('getCurrentReleasePath')->andReturn('1');
        });
        $this->swapConfig([
            'rocketeer::stages.stages' => ['staging', 'production'],
        ]);

        $this->connections->setStage('staging');
        $this->assertEquals('staging', $this->connections->getStage());
        $this->assertTaskHistory('Setup', [
>>>>>>> 40c344eb
            'git --version',
            '{php} -m',
            "mkdir {server}/",
            "mkdir -p {server}/staging/releases",
            "mkdir -p {server}/staging/current",
            "mkdir -p {server}/staging/shared",
            "mkdir -p {server}/production/releases",
            "mkdir -p {server}/production/current",
            "mkdir -p {server}/production/shared",
<<<<<<< HEAD
        ), array(
            'stage' => 'staging',
        ));

        $this->assertEquals('staging', $this->connections->getCurrentConnection()->stage);
    }

    protected function mockNoCurrentRelease($stage = null)
    {
        $this->mockReleases(function (MockInterface $mock) use ($stage) {
            return $mock
                ->shouldReceive('getCurrentRelease')->andReturn(null)
                ->shouldReceive('getCurrentReleasePath')->andReturnUsing(function ($path = null) use ($stage) {
                    $stage = $stage ? $stage.'/' : null;

                    return $this->server.'/'.$stage.'releases/20000000000000/'.$path;
                });
        });
=======
        ], [
            'stage' => 'staging',
        ]);
        $this->assertEquals('staging', $this->connections->getStage());
>>>>>>> 40c344eb
    }
}<|MERGE_RESOLUTION|>--- conflicted
+++ resolved
@@ -18,62 +18,10 @@
 {
     public function testCanSetupServer()
     {
-<<<<<<< HEAD
         $this->usesComposer();
         $this->pretend();
 
         $this->mockNoCurrentRelease();
-
-        $this->assertTaskHistory('Setup', array(
-            'git --version',
-            '{php} -m',
-            "mkdir {server}/",
-            "mkdir -p {server}/releases",
-            "mkdir -p {server}/current",
-            "mkdir -p {server}/shared",
-        ));
-    }
-
-    public function testCanSetupStages()
-    {
-        $this->usesComposer();
-        $this->pretend();
-        $this->mockNoCurrentRelease();
-        $this->swapConfig(array(
-            'stages.stages' => array('staging', 'production'),
-        ));
-
-        $this->assertTaskHistory('Setup', array(
-            'git --version',
-            '{php} -m',
-            "mkdir {server}/",
-            "mkdir -p {server}/staging/releases",
-            "mkdir -p {server}/staging/current",
-            "mkdir -p {server}/staging/shared",
-            "mkdir -p {server}/production/releases",
-            "mkdir -p {server}/production/current",
-            "mkdir -p {server}/production/shared",
-        ));
-    }
-
-    public function testRunningSetupKeepsCurrentConfiguredStage()
-    {
-        $this->usesComposer(true, 'staging');
-        $this->pretend();
-        $this->mockNoCurrentRelease('staging');
-        $this->swapConfig(array(
-            'stages.stages' => ['staging', 'production'],
-        ));
-
-        $this->connections->setStage('staging');
-        $this->assertEquals('staging', $this->connections->getCurrentConnection()->stage);
-        $this->assertTaskHistory('Setup', array(
-=======
-        $this->mockReleases(function ($mock) {
-            return $mock
-                ->shouldReceive('getCurrentRelease')->andReturn(null)
-                ->shouldReceive('getCurrentReleasePath')->andReturn('1');
-        });
 
         $this->assertTaskHistory('Setup', [
             'git --version',
@@ -87,13 +35,11 @@
 
     public function testCanSetupStages()
     {
-        $this->mockReleases(function ($mock) {
-            return $mock
-                ->shouldReceive('getCurrentRelease')->andReturn(null)
-                ->shouldReceive('getCurrentReleasePath')->andReturn('1');
-        });
+        $this->usesComposer();
+        $this->pretend();
+        $this->mockNoCurrentRelease();
         $this->swapConfig([
-            'rocketeer::stages.stages' => ['staging', 'production'],
+            'stages.stages' => ['staging', 'production'],
         ]);
 
         $this->assertTaskHistory('Setup', [
@@ -111,19 +57,16 @@
 
     public function testRunningSetupKeepsCurrentConfiguredStage()
     {
-        $this->mockReleases(function ($mock) {
-            return $mock
-                ->shouldReceive('getCurrentRelease')->andReturn(null)
-                ->shouldReceive('getCurrentReleasePath')->andReturn('1');
-        });
+        $this->usesComposer(true, 'staging');
+        $this->pretend();
+        $this->mockNoCurrentRelease('staging');
         $this->swapConfig([
-            'rocketeer::stages.stages' => ['staging', 'production'],
+            'stages.stages' => ['staging', 'production'],
         ]);
 
         $this->connections->setStage('staging');
-        $this->assertEquals('staging', $this->connections->getStage());
+        $this->assertEquals('staging', $this->connections->getCurrentConnection()->stage);
         $this->assertTaskHistory('Setup', [
->>>>>>> 40c344eb
             'git --version',
             '{php} -m',
             "mkdir {server}/",
@@ -133,10 +76,9 @@
             "mkdir -p {server}/production/releases",
             "mkdir -p {server}/production/current",
             "mkdir -p {server}/production/shared",
-<<<<<<< HEAD
-        ), array(
+        ], [
             'stage' => 'staging',
-        ));
+        ]);
 
         $this->assertEquals('staging', $this->connections->getCurrentConnection()->stage);
     }
@@ -152,11 +94,5 @@
                     return $this->server.'/'.$stage.'releases/20000000000000/'.$path;
                 });
         });
-=======
-        ], [
-            'stage' => 'staging',
-        ]);
-        $this->assertEquals('staging', $this->connections->getStage());
->>>>>>> 40c344eb
     }
 }