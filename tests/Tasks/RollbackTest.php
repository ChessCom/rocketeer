--- conflicted
+++ resolved
@@ -18,10 +18,7 @@
 {
     public function testCanRollbackRelease()
     {
-<<<<<<< HEAD
         $this->mockOperatingSystem();
-=======
->>>>>>> 40c344eb
         $this->task('Rollback')->execute();
 
         $this->assertEquals(10000000000000, $this->releasesManager->getCurrentRelease());
@@ -29,10 +26,7 @@
 
     public function testCanRollbackToSpecificRelease()
     {
-<<<<<<< HEAD
         $this->mockOperatingSystem();
-=======
->>>>>>> 40c344eb
         $this->mockCommand([], ['argument' => 15000000000000]);
         $this->command->shouldReceive('option')->andReturn([]);
 
@@ -43,10 +37,7 @@
 
     public function testCanGetShownAvailableReleases()
     {
-<<<<<<< HEAD
         $this->mockOperatingSystem();
-=======
->>>>>>> 40c344eb
         $this->command = $this->mockCommand(['list' => true]);
         $this->command->shouldReceive('askWith')->andReturn(1);
 
@@ -57,11 +48,7 @@
 
     public function testCantRollbackIfNoPreviousRelease()
     {
-<<<<<<< HEAD
         $this->mockReleases(function (MockInterface $mock) {
-=======
-        $this->mockReleases(function ($mock) {
->>>>>>> 40c344eb
             return $mock->shouldReceive('getPreviousRelease')->andReturn(null);
         });
 
