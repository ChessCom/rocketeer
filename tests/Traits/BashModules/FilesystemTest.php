--- conflicted
+++ resolved
@@ -35,11 +35,10 @@
         $folder   = '{path.base}/foobar.txt';
         $share    = $task->share($folder);
         $tempLink = $this->server.'/releases/20000000000000//src/foobar.txt-temp';
-<<<<<<< HEAD
-        $matcher  = array(
+        $matcher  = [
             sprintf('ln -s %s %s', $this->server.'/shared//src/foobar.txt', $tempLink, $tempLink),
             sprintf('mv -Tf %s %s', $tempLink, $this->server.'/releases/20000000000000//src/foobar.txt'),
-        );
+        ];
 
         $this->assertEquals($matcher, $share);
     }
@@ -57,27 +56,17 @@
         $folder   = '{path.base}/foobar.txt';
         $share    = $task->share($folder);
         $tempLink = $this->server.'/releases/20000000000000//src/foobar.txt-temp';
-        $matcher  = array(
+        $matcher  = [
             sprintf('ln -s %s %s', 'shared//src/foobar.txt', $tempLink, $tempLink),
             sprintf('mv -Tf %s %s', $tempLink, $this->server.'/releases/20000000000000//src/foobar.txt'),
-        );
-=======
-        $matcher  = [
-            sprintf('ln -s %s %s', $this->server.'/shared//src/foobar.txt', $tempLink, $tempLink),
-            sprintf('mv -Tf %s %s', $tempLink, $this->server.'/releases/20000000000000//src/foobar.txt'),
         ];
->>>>>>> 40c344eb
 
         $this->assertEquals($matcher, $share);
     }
 
     public function testCanOverwriteFolderWithSymlink()
     {
-<<<<<<< HEAD
         $this->mockOperatingSystem();
-=======
-        $this->localStorage->set('production.0.os', PHP_OS);
->>>>>>> 40c344eb
 
         // Create dummy folders
         $folderCurrent = $this->server.'/dummy-current';
@@ -115,7 +104,6 @@
 
         $this->assertEmpty($this->history->getFlattenedOutput());
     }
-<<<<<<< HEAD
 
     public function testCanTailFile()
     {
@@ -123,6 +111,4 @@
 
         $this->assertEquals(file_get_contents($this->server.'/state.json'), $contents);
     }
-=======
->>>>>>> 40c344eb
 }