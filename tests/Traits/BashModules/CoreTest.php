--- conflicted
+++ resolved
@@ -116,7 +116,6 @@
         $this->assertEquals([$commands], $processed);
     }
 
-<<<<<<< HEAD
     public function testShowsRawCommandsIfVerboseEnough()
     {
         $this->expectOutputString('<fg=magenta>$ ls</fg=magenta>');
@@ -163,11 +162,12 @@
         $this->assertTrue($this->rocketeer->isLocal());
 
         $this->task()->onLocal(function () {
-           // ...
+            // ...
         });
 
         $this->assertTrue($this->rocketeer->isLocal());
-=======
+    }
+
     public function testCanExecuteCommandsAsSudo()
     {
         $this->swapConfig([
@@ -186,6 +186,5 @@
         ]);
 
         $this->assertEquals(['sudo -u foobar cd foobar'], $this->task->processCommands('cd foobar'));
->>>>>>> 79759954
     }
 }