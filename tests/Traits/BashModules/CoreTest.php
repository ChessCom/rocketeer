<?php

/*
 * This file is part of Rocketeer
 *
 * (c) Maxime Fabre <ehtnam6@gmail.com>
 *
 * For the full copyright and license information, please view the LICENSE
 * file that was distributed with this source code.
 */
namespace Rocketeer\Traits\BashModules;

use Mockery\MockInterface;
use Rocketeer\TestCases\RocketeerTestCase;

class CoreTest extends RocketeerTestCase
{
    public function testCanGetArraysFromRawCommands()
    {
        $contents = $this->task->runRaw('ls', true, true);

<<<<<<< HEAD
        $this->assertCount(static::$numberFiles, $contents);
=======
        $this->assertNumberFiles($contents);
>>>>>>> 50e02a99
    }

    public function testCanCheckStatusOfACommand()
    {
        $this->expectOutputRegex('/.+An error occured: "Oh noes", while running:\ngit clone.+/');

        $this->app['rocketeer.remote'] = clone $this->getRemote()->shouldReceive('status')->andReturn(1)->mock();
        $this->mockCommand([], [
            'line' => function ($error) {
                echo $error;
            },
        ]);

        $status = $this->task('Deploy')->checkStatus('Oh noes', 'git clone');

        $this->assertFalse($status);
    }

    public function testCheckStatusReturnsTrueSuccessful()
    {
        $this->assertTrue($this->pretendTask()->checkStatus('Oh noes'));
    }

    public function testCanGetTimestampOffServer()
    {
        $timestamp = $this->task->getTimestamp();

        $this->assertEquals(date('YmdHis'), $timestamp);
    }

    public function testCanGetLocalTimestampIfError()
    {
        $this->mockRemote('NOPE');
        $timestamp = $this->task->getTimestamp();

        $this->assertEquals(date('YmdHis'), $timestamp);
    }

    public function testCanLetFrameworkProcessCommands()
    {
        $this->connections->setStage('staging');
        $commands = $this->pretendTask()->processCommands([
            'artisan something',
            'rm readme*',
        ]);

        $this->assertEquals([
            'artisan something --env="staging"',
            'rm readme*',
        ], $commands);
    }

    public function testCanRemoveCommonPollutingOutput()
    {
        $this->mockRemote('stdin: is not a tty'.PHP_EOL.'something');
        $result = $this->bash->run('ls');

        $this->assertEquals('something', $result);
    }

    public function testCanRunCommandsLocally()
    {
        $this->mock('rocketeer.remote', 'Remote', function (MockInterface $mock) {
            return $mock->shouldReceive('run')->never();
        });

        $this->task->setLocal(true);
        $contents = $this->task->runRaw('ls', true, true);

<<<<<<< HEAD
        $this->assertCount(static::$numberFiles, $contents);
=======
        $this->assertNumberFiles($contents);
>>>>>>> 50e02a99
    }

    public function testCanConvertDirectorySeparators()
    {
        $this->mockConfig([
            'remote.variables.directory_separator' => '\\',
        ]);

        $commands  = 'cd C:/_bar?/12baz';
        $processed = $this->task->processCommands($commands);

        $this->assertEquals(['cd C:\_bar?\12baz'], $processed);
    }

    public function testDoesntConvertSlashesThatArentDirectorySeparators()
    {
        $this->mockConfig([
            'remote.variables.directory_separator' => '\\',
        ]);

        $commands  = 'find runtime -name "cache" -follow -exec rm -rf "{}" '.DS.';';
        $processed = $this->task->processCommands($commands);

        $this->assertEquals([$commands], $processed);
    }

    public function testShowsRawCommandsIfVerboseEnough()
    {
        $this->expectOutputString('<fg=magenta>$ ls</fg=magenta>');

        $this->mock('rocketeer.command', 'Command', function (MockInterface $mock) {
            $mock->shouldReceive('getOutput->getVerbosity')->andReturn(4)->mock();

            return $mock->shouldReceive('line')->andReturnUsing(function ($input) {
                echo $input;
            });
        });

        $this->bash->runRaw('ls');
    }

    public function testDoesntShowRawCommandsIfVerbosityNotHighEnough()
    {
        $this->expectOutputString('');

        $this->mock('rocketeer.command', 'Command', function (MockInterface $mock) {
            $mock->shouldReceive('getOutput->getVerbosity')->andReturn(1)->mock();

            return $mock->shouldReceive('line')->andReturnUsing(function ($input) {
                echo $input;
            });
        });

        $this->bash->runRaw('ls');
    }

    public function testCanFlattenCommands()
    {
        $commands = $this->pretendTask()->processCommands([
            ['foo', 'bar'],
            'baz',
        ]);

        $this->assertEquals(['foo', 'bar', 'baz'], $commands);
    }

    public function testDoesntAffectGlobalLocalStateWhenUsingOnLocal()
    {
        $this->rocketeer->setLocal(true);
        $this->assertTrue($this->rocketeer->isLocal());

        $this->task()->onLocal(function () {
           // ...
        });

        $this->assertTrue($this->rocketeer->isLocal());
    }
}<|MERGE_RESOLUTION|>--- conflicted
+++ resolved
@@ -19,11 +19,7 @@
     {
         $contents = $this->task->runRaw('ls', true, true);
 
-<<<<<<< HEAD
-        $this->assertCount(static::$numberFiles, $contents);
-=======
         $this->assertNumberFiles($contents);
->>>>>>> 50e02a99
     }
 
     public function testCanCheckStatusOfACommand()
@@ -93,11 +89,7 @@
         $this->task->setLocal(true);
         $contents = $this->task->runRaw('ls', true, true);
 
-<<<<<<< HEAD
-        $this->assertCount(static::$numberFiles, $contents);
-=======
         $this->assertNumberFiles($contents);
->>>>>>> 50e02a99
     }
 
     public function testCanConvertDirectorySeparators()
