<?php

/*
 * This file is part of Rocketeer
 *
 * (c) Maxime Fabre <ehtnam6@gmail.com>
 *
 * For the full copyright and license information, please view the LICENSE
 * file that was distributed with this source code.
 */

namespace Rocketeer\Traits;

use Rocketeer\TestCases\RocketeerTestCase;

class StepsRunnerTest extends RocketeerTestCase
{
    public function testCanRunStepsOnSilentCommands()
    {
        $task = $this->task;
        $copy = $this->server.'/state2.json';
        $task->steps()->copy($this->server.'/state.json', $copy);

        $results = $task->runSteps();

        $this->files->delete($copy);
        $this->assertTrue($results);
    }

    public function testStepsAreClearedOnceRun()
    {
        $task = $this->task;
        $task->steps()->run('ls');

<<<<<<< HEAD
        $this->assertEquals(array(
            ['run', ['ls']],
        ), $task->steps()->getSteps());
        $task->runSteps();
        $task->steps()->run('php --version');
        $this->assertEquals(array(
            ['run', ['php --version']],
        ), $task->steps()->getSteps());
    }

    public function testCanRunClosures()
    {
        $this->expectOutputString('foobar');

        $this->task->steps()->addStep(function ($argument) {
            echo $argument;
        }, 'foobar');

        $this->task->runSteps();
    }

    public function testStopsOnStrictFalse()
    {
        $this->expectOutputString('');

        $this->task->steps()->addStep(function () {
            return false;
        });
        $this->task->steps()->addStep(function () {
            echo 'foobar';

            return true;
        });

        $this->task->runSteps();
    }

    public function testCanFireEventAroundStep()
    {
        $this->expectFiredEvent('tasks.cleanup.foobar.before');
        $this->expectFiredEvent('tasks.cleanup.foobar.after');

        $this->task->steps()->addStepWithEvents('foobar', function () {

        });

        $this->task->runSteps();
=======
        $this->assertEquals([
            ['run', ['ls']],
        ], $task->steps()->getSteps());
        $task->runSteps();
        $task->steps()->run('php --version');
        $this->assertEquals([
            ['run', ['php --version']],
        ], $task->steps()->getSteps());
>>>>>>> 40c344eb
    }
}<|MERGE_RESOLUTION|>--- conflicted
+++ resolved
@@ -32,15 +32,14 @@
         $task = $this->task;
         $task->steps()->run('ls');
 
-<<<<<<< HEAD
-        $this->assertEquals(array(
+        $this->assertEquals([
             ['run', ['ls']],
-        ), $task->steps()->getSteps());
+        ], $task->steps()->getSteps());
         $task->runSteps();
         $task->steps()->run('php --version');
-        $this->assertEquals(array(
+        $this->assertEquals([
             ['run', ['php --version']],
-        ), $task->steps()->getSteps());
+        ], $task->steps()->getSteps());
     }
 
     public function testCanRunClosures()
@@ -80,15 +79,5 @@
         });
 
         $this->task->runSteps();
-=======
-        $this->assertEquals([
-            ['run', ['ls']],
-        ], $task->steps()->getSteps());
-        $task->runSteps();
-        $task->steps()->run('php --version');
-        $this->assertEquals([
-            ['run', ['php --version']],
-        ], $task->steps()->getSteps());
->>>>>>> 40c344eb
     }
 }