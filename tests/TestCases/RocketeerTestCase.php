<?php

/*
 * This file is part of Rocketeer
 *
 * (c) Maxime Fabre <ehtnam6@gmail.com>
 *
 * For the full copyright and license information, please view the LICENSE
 * file that was distributed with this source code.
 */
namespace Rocketeer\TestCases;

use Rocketeer\Services\Storages\LocalStorage;
<<<<<<< HEAD

abstract class RocketeerTestCase extends ContainerTestCase
{
    /**
     * The test repository.
     *
     * @type string
     */
    protected $repository = 'Anahkiasen/html-object.git';

    /**
     * @type string
     */
    protected $username = 'anahkiasen';

    /**
     * @type string
     */
    protected $password = 'foobar';

    /**
     * @type string
     */
    protected $host = 'some.host';

    /**
     * @type string
     */
    protected $key = '/.ssh/id_rsa';
=======
use Rocketeer\TestCases\Modules\Assertions;
use Rocketeer\TestCases\Modules\Mocks;
use Symfony\Component\Console\Tester\CommandTester;

abstract class RocketeerTestCase extends ContainerTestCase
{
    use Assertions;
    use Mocks;
>>>>>>> 1e585527

    /**
     * The path to the local fake server.
     *
     * @type string
     */
    protected $server;

    /**
     * @type string
     */
    protected $customConfig;

    /**
     * The path to the local deployments file.
     *
     * @type string
     */
    protected $deploymentsFile;

    /**
     * A dummy AbstractTask to use for helpers tests.
     *
     * @type \Rocketeer\Abstracts\AbstractTask
     */
    protected $task;

    /**
     * Cache of the paths to binaries.
     *
     * @type array
     */
    protected $binaries = [];

    /**
     * Number of files an ls should yield.
     *
     * @type int
     */
    protected static $currentFiles;

    /**
     * Set up the tests.
     */
    public function setUp()
    {
        parent::setUp();

        // Compute ls results
        $files = preg_grep('/^([^.0])/', scandir(__DIR__.'/../..'));
        sort($files);

        static::$currentFiles = array_values($files);

        // Setup local server
        $this->server          = __DIR__.'/../_server/foobar';
        $this->customConfig    = $this->server.'/../.rocketeer';
        $this->deploymentsFile = $this->server.'/deployments.json';

        // Bind dummy AbstractTask
        $this->task = $this->task('Cleanup');
        $this->recreateVirtualServer();

        // Bind new LocalStorage instance
        $this->app->bind('rocketeer.storage.local', function ($app) {
            $folder = dirname($this->deploymentsFile);

            return new LocalStorage($app, 'deployments', $folder);
        });

        // Mock OS
        $this->usesLaravel(true);
        $this->mockOperatingSystem('Linux');

        // Cache paths
        $this->binaries = $this->binaries ?: [
            'php'      => exec('which php') ?: 'php',
            'bundle'   => exec('which bundle') ?: 'bundle',
            'phpunit'  => exec('which phpunit') ?: 'phpunit',
            'composer' => exec('which composer') ?: 'composer',
        ];
    }

    /**
     * Cleanup tests.
     */
    public function tearDown()
    {
        parent::tearDown();

        // Restore superglobals
        $_SERVER['HOME'] = $this->home;
    }

    /**
     * Recreates the local file server.
     */
    protected function recreateVirtualServer()
    {
        // Save superglobals
        $this->home = $_SERVER['HOME'];

        // Cleanup files created by tests
        $cleanup = [
            realpath(__DIR__.'/../../app'),
            realpath(__DIR__.'/../../.rocketeer'),
            realpath(__DIR__.'/../.rocketeer'),
            realpath($this->server),
            realpath($this->customConfig),
        ];
        array_map([$this->files, 'deleteDirectory'], $cleanup);

        // Recreate altered local server
        exec(sprintf('rm -rf %s', $this->server));
        exec(sprintf('cp -a %s %s', $this->server.'-stub', $this->server));
    }
}<|MERGE_RESOLUTION|>--- conflicted
+++ resolved
@@ -11,7 +11,6 @@
 namespace Rocketeer\TestCases;
 
 use Rocketeer\Services\Storages\LocalStorage;
-<<<<<<< HEAD
 
 abstract class RocketeerTestCase extends ContainerTestCase
 {
@@ -41,16 +40,6 @@
      * @type string
      */
     protected $key = '/.ssh/id_rsa';
-=======
-use Rocketeer\TestCases\Modules\Assertions;
-use Rocketeer\TestCases\Modules\Mocks;
-use Symfony\Component\Console\Tester\CommandTester;
-
-abstract class RocketeerTestCase extends ContainerTestCase
-{
-    use Assertions;
-    use Mocks;
->>>>>>> 1e585527
 
     /**
      * The path to the local fake server.
