--- conflicted
+++ resolved
@@ -27,16 +27,6 @@
     {
         $this->builder->buildStrategy('Deploy', 'Copy')->deploy();
 
-<<<<<<< HEAD
-        $matcher = array(
-            'cp -a {server}/releases/10000000000000 {server}/releases/20000000000000',
-            array(
-                "cd {server}/releases/{release}",
-                "git reset --hard",
-                "git pull",
-            ),
-        );
-=======
         $matcher = [
             'cp -a {server}/releases/10000000000000 {server}/releases/20000000000000',
             [
@@ -45,7 +35,6 @@
                 "git pull",
             ],
         ];
->>>>>>> 40c344eb
 
         $this->assertHistory($matcher);
     }
@@ -59,15 +48,6 @@
 
         $this->builder->buildStrategy('Deploy', 'Copy')->deploy();
 
-<<<<<<< HEAD
-        $matcher = array(
-            'git clone "{repository}" "{server}/releases/{release}" --branch="master" --depth="1"',
-            array(
-                "cd {server}/releases/{release}",
-                "git submodule update --init --recursive",
-            ),
-        );
-=======
         $matcher = [
             'git clone "{repository}" "{server}/releases/{release}" --branch="master" --depth="1"',
             [
@@ -75,7 +55,6 @@
                 "git submodule update --init --recursive",
             ],
         ];
->>>>>>> 40c344eb
 
         $this->assertHistory($matcher);
     }
@@ -91,15 +70,6 @@
 
         $this->builder->buildStrategy('Deploy', 'Copy')->deploy();
 
-<<<<<<< HEAD
-        $matcher = array(
-            'git clone "{repository}" "{server}/releases/{release}" --branch="master" --depth="1"',
-            array(
-                "cd {server}/releases/{release}",
-                "git submodule update --init --recursive",
-            ),
-        );
-=======
         $matcher = [
             'git clone "{repository}" "{server}/releases/{release}" --branch="master" --depth="1"',
             [
@@ -107,7 +77,6 @@
                 "git submodule update --init --recursive",
             ],
         ];
->>>>>>> 40c344eb
 
         $this->assertHistory($matcher);
     }
