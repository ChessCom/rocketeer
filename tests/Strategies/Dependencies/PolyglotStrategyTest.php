--- conflicted
+++ resolved
@@ -19,29 +19,23 @@
 {
     public function testCanInstallAllDependencies()
     {
-<<<<<<< HEAD
         $this->pretend();
         $this->usesComposer();
         $this->usesBundler();
-=======
-        $this->usesComposer(true);
-        $this->files->put($this->server.'/current/Gemfile', '');
->>>>>>> 40c344eb
 
         $polyglot = $this->builder->buildStrategy('Dependencies', 'Polyglot');
         $polyglot->install();
 
-<<<<<<< HEAD
-        $this->assertHistory(array(
-            array(
+        $this->assertHistory([
+            [
                 'cd {server}/releases/{release}',
                 '{bundle} install',
-            ),
-            array(
+            ],
+            [
                 'cd {server}/releases/{release}',
                 '{composer} install --no-interaction --no-dev --prefer-dist',
-            ),
-        ));
+            ],
+        ]);
     }
 
     public function testProperlyChecksResults()
@@ -64,17 +58,5 @@
         $results  = $polyglot->install();
 
         $this->assertFalse($results);
-=======
-        $this->assertHistory([
-            [
-                'cd {server}/releases/{release}',
-                '{bundle} install',
-            ],
-            [
-                'cd {server}/releases/{release}',
-                '{composer} install --no-interaction --no-dev --prefer-dist',
-            ],
-        ]);
->>>>>>> 40c344eb
     }
 }